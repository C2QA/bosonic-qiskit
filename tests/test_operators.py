import random

from c2qa.operators import CVOperators
import numpy


def allclose(a, b) -> bool:
    """Convert SciPy sparse matrices to ndarray and test with Numpy"""

    # If a and b are SciPy sparse matrices, they'll have a "toarray()" function
    if hasattr(a, "toarray"):
        a = a.toarray()

    if hasattr(b, "toarray"):
        b = b.toarray()

    return numpy.allclose(a, b)


def is_unitary_matrix(mat) -> bool:
    """Convert SciPy sparse matrix to ndarray and test with QisKit"""
    from qiskit.quantum_info.operators.predicates import is_unitary_matrix

    return is_unitary_matrix(mat.toarray())


class TestUnitary:
    """Verify operators are unitary"""

    def setup_method(self, method):
        self.cutoff = 4
        self.ops = CVOperators()

    def test_bs(self):
        assert is_unitary_matrix(self.ops.bs(random.random(), self.cutoff, self.cutoff))

    def test_d(self):
        assert is_unitary_matrix(self.ops.d(random.random(), self.cutoff))

    def test_r(self):
        assert is_unitary_matrix(self.ops.r(random.random(), self.cutoff))

    def test_s(self):
        assert is_unitary_matrix(self.ops.s(random.random(), self.cutoff))

    def test_s2(self):
        assert is_unitary_matrix(self.ops.s2(random.random(), self.cutoff, self.cutoff))

    def test_sum(self):
        assert is_unitary_matrix(
            self.ops.sum(random.random(), self.cutoff, self.cutoff)
        )

    def test_csum(self):
        assert is_unitary_matrix(
            self.ops.csum(random.random(), self.cutoff, self.cutoff)
        )
    
    def test_jc(self):
        assert is_unitary_matrix(
            self.ops.jc(random.random(), random.random(), self.cutoff)
        )

    def test_ajc(self):
        assert is_unitary_matrix(
            self.ops.ajc(random.random(), random.random(), self.cutoff)
        )

    def test_rb(self):
        assert is_unitary_matrix(
            self.ops.rb(random.random(), self.cutoff)
        )


class TestMatrices:
    """Test that the operators produce the values we expect.
    TODO - would be better to test against known input & output values vs simply non-zero
    """

    def setup_method(self, method):
        self.cutoff = 4
        self.num_qumodes = 2
        self.ops = CVOperators()

    def test_a(self, capsys):
        # From https://github.com/XanaduAI/strawberryfields/blob/master/strawberryfields/backends/fockbackend/ops.py#L208-L215
        trunc = self.cutoff  # equal to CVOperators cutoff
        ret = numpy.zeros((trunc, trunc), dtype=numpy.complex128)
        for i in range(1, trunc):
            ret[i - 1][i] = numpy.sqrt(i)

        assert allclose(self.ops.get_a(self.cutoff), ret)

    def test_bs(self):
        one = self.ops.bs(1, self.cutoff, self.cutoff)
        rand = self.ops.bs(random.random(), self.cutoff, self.cutoff)

        assert not allclose(one, rand)

    def test_bs_across_os(self, capsys):
        """Doesn't actually test anything, but as it is run across platforms by GitHub
        Actions a manual comparison can be made between Linux, MacOS, and Windows"""
        with capsys.disabled():
            op = self.ops.bs(numpy.pi / 4, self.cutoff, self.cutoff)
            # print()
            # print(op)

            assert op.getnnz()

    def test_d(self, capsys):
        with capsys.disabled():
            one = self.ops.d(1, self.cutoff)
            # rand = self.ops.d(random.random())

            print()
            # print("a")
            # print(self.ops.a)
            # print("a_dag")
            # print(self.ops.a_dag)
            print("1")
            print(one)

            neg_one = self.ops.d(-1, self.cutoff)
            print("-1")
            print(neg_one)

            # assert not allclose(one, rand)

    def test_d_across_os(self, capsys):
        """Doesn't actually test anything, but as it is run across platforms by GitHub
        Actions a manual comparison can be made between Linux, MacOS, and Windows"""
        with capsys.disabled():
            op = self.ops.d(numpy.pi / 2, self.cutoff)
            # print()
            # print(op)

            assert op.nnz

    def test_r(self):
        one = self.ops.r(1, self.cutoff)
        rand = self.ops.r(random.random(), self.cutoff)

        assert not allclose(one, rand)

    def test_s(self):
        one = self.ops.s(1, self.cutoff)
        rand = self.ops.s(random.random(), self.cutoff)

        assert not allclose(one, rand)

    def test_s2(self):
        one = self.ops.s2(1, self.cutoff, self.cutoff)
        rand = self.ops.s2(random.random(), self.cutoff, self.cutoff)

        assert not allclose(one, rand)

    def test_sum(self):
        one = self.ops.sum(1, self.cutoff, self.cutoff)
        rand = self.ops.sum(random.random(), self.cutoff, self.cutoff)

        assert not allclose(one, rand)

    def test_csum(self):
        one = self.ops.csum(1, self.cutoff, self.cutoff)
        rand = self.ops.csum(random.random(), self.cutoff, self.cutoff)

        assert not allclose(one, rand)

<<<<<<< HEAD
    def test_jc(self):
        one = self.ops.jc(1, 1, self.cutoff)
        rand = self.ops.jc(random.random(), random.random(), self.cutoff)

        assert not allclose(one, rand)

    def test_ajc(self):
        one = self.ops.ajc(1, 1, self.cutoff)
        rand = self.ops.ajc(random.random(), random.random(), self.cutoff)
=======
    def test_rb(self):
        one = self.ops.rb(1, self.cutoff)
        rand = self.ops.rb(random.random(), self.cutoff)
>>>>>>> 5d50defd

        assert not allclose(one, rand)<|MERGE_RESOLUTION|>--- conflicted
+++ resolved
@@ -55,7 +55,7 @@
         assert is_unitary_matrix(
             self.ops.csum(random.random(), self.cutoff, self.cutoff)
         )
-    
+
     def test_jc(self):
         assert is_unitary_matrix(
             self.ops.jc(random.random(), random.random(), self.cutoff)
@@ -67,9 +67,7 @@
         )
 
     def test_rb(self):
-        assert is_unitary_matrix(
-            self.ops.rb(random.random(), self.cutoff)
-        )
+        assert is_unitary_matrix(self.ops.rb(random.random(), self.cutoff))
 
 
 class TestMatrices:
@@ -166,7 +164,6 @@
 
         assert not allclose(one, rand)
 
-<<<<<<< HEAD
     def test_jc(self):
         one = self.ops.jc(1, 1, self.cutoff)
         rand = self.ops.jc(random.random(), random.random(), self.cutoff)
@@ -176,10 +173,11 @@
     def test_ajc(self):
         one = self.ops.ajc(1, 1, self.cutoff)
         rand = self.ops.ajc(random.random(), random.random(), self.cutoff)
-=======
+
+        assert not allclose(one, rand)
+
     def test_rb(self):
         one = self.ops.rb(1, self.cutoff)
         rand = self.ops.rb(random.random(), self.cutoff)
->>>>>>> 5d50defd
 
         assert not allclose(one, rand)