import random
import c2qa
import numpy
import qiskit


def count_nonzero(statevector: qiskit.quantum_info.Statevector):
    """Re-implement numpy.count_nonzero using numpy.isclose()."""
    nonzero = len(statevector.data)
    for state in statevector.data:
        if numpy.isclose(state, 0):
            nonzero -= 1

    return nonzero


def create_conditional(num_qumodes: int = 2, num_qubits_per_qumode: int = 2):
    qmr = c2qa.QumodeRegister(num_qumodes, num_qubits_per_qumode)
    qr = qiskit.QuantumRegister(2)
    circuit = c2qa.CVCircuit(qmr, qr)

    for qumode in range(num_qumodes):
        circuit.cv_initialize(0, qmr[qumode])

    circuit.initialize([0, 1], qr[1])  # qr[0] will init to zero

    return circuit, qmr, qr


def create_unconditional(num_qumodes: int = 2, num_qubits_per_qumode: int = 3):
    qmr = c2qa.QumodeRegister(num_qumodes, num_qubits_per_qumode)
    circuit = c2qa.CVCircuit(qmr)
    for qumode in range(num_qumodes):
        circuit.cv_initialize(0, qmr[qumode])

    return circuit, qmr


def assert_changed(state, result):
    assert result.success
    # print()
    # print(circuit.draw("text"))
    # print(state)

    # TODO - better understand what the state vector results should be
    assert count_nonzero(state) > 1


def assert_unchanged(state, result):
    assert result.success
    # print()
    # print(circuit.draw("text"))
    # print(state)

    # TODO - better understand what the state vector results should be
    assert count_nonzero(state) == 1


def test_no_gates():
    circuit, qmr = create_unconditional()
    state, result, fock_counts = c2qa.util.simulate(circuit)
    assert_unchanged(state, result)


def test_beamsplitter_once():
    circuit, qmr = create_unconditional()

    phi = random.random()
    circuit.cv_bs(phi, qmr[0], qmr[1])

    state, result, fock_counts = c2qa.util.simulate(circuit)

    # TODO - Beam splitter gate does not change state vector
    #        Both Strawberry Fields & FockWits are the same, too.
    # assert_changed(state, result)
    assert_unchanged(state, result)


def test_conditional_beamsplitter():
    circuit, qmr, qr = create_conditional()

    theta = random.random()
    circuit.cv_c_bs(theta, qmr[0], qmr[1], qr[0])

    state, result, fock_counts = c2qa.util.simulate(circuit)

    # TODO - Beam splitter gate does not change state vector
    #        Both Strawberry Fields & FockWits are the same, too.
    # assert_changed(state, result)
    assert_unchanged(state, result)


def test_conditional_schwinger():
    circuit, qmr, qr = create_conditional()

    beta = random.random()
    theta_1 = random.random()
    phi_1 = random.random()
    theta_2 = random.random()
    phi_2 = random.random()
    circuit.cv_c_schwinger(
        [beta, theta_1, phi_1, theta_2, phi_2], qmr[0], qmr[1], qr[0]
    )

    state, result, fock_counts = c2qa.util.simulate(circuit)

    assert_unchanged(state, result)


def test_beamsplitter_twice():
    circuit, qmr = create_unconditional()

    for phi in random_real_and_complex():
        circuit.cv_bs(phi, qmr[0], qmr[1])
        circuit.cv_bs(-phi, qmr[0], qmr[1])

        state, result, fock_counts = c2qa.util.simulate(circuit)
        assert_unchanged(state, result)


def test_conditonal_displacement():
    circuit, qmr, qr = create_conditional()

    for alpha in random_real_and_complex():
        circuit.cv_c_d(alpha, qmr[0], qr[0])
        circuit.cv_c_d(-alpha, qmr[0], qr[0])

        circuit.cv_c_d(-alpha, qmr[0], qr[1])
        circuit.cv_c_d(alpha, qmr[0], qr[1])

        state, result, fock_counts = c2qa.util.simulate(circuit)
        assert_unchanged(state, result)


def test_conditonal_squeezing():
    circuit, qmr, qr = create_conditional()

    for alpha in random_real_and_complex():
        circuit.cv_c_sq(alpha, qmr[0], qr[0])
        circuit.cv_c_sq(-alpha, qmr[0], qr[0])

        circuit.cv_c_sq(-alpha, qmr[0], qr[1])
        circuit.cv_c_sq(alpha, qmr[0], qr[1])

        state, result, fock_counts = c2qa.util.simulate(circuit)
        assert_unchanged(state, result)


def test_displacement_once(capsys):
    with capsys.disabled():
        circuit, qmr = create_unconditional()

        # alpha = random.random()
        alpha = 1
        circuit.cv_d(alpha, qmr[0])

        state, result, fock_counts = c2qa.util.simulate(circuit)
        assert_changed(state, result)


def test_cv_delay():
    circuit, qmr = create_unconditional()

    circuit.cv_delay(100, qmr[0])

    state, result, fock_counts = c2qa.util.simulate(circuit)


def test_displacement_twice():
    circuit, qmr = create_unconditional()

    alpha = random.random()
    circuit.cv_d(alpha, qmr[0])
    circuit.cv_d(-alpha, qmr[0])

    state, result, fock_counts = c2qa.util.simulate(circuit)
    assert_unchanged(state, result)


def test_displacement_calibration(capsys):
    with capsys.disabled():
        qmr = c2qa.QumodeRegister(1, 2)
        qr = qiskit.QuantumRegister(1)
        cr = qiskit.ClassicalRegister(1)
        circuit = c2qa.CVCircuit(qmr, qr, cr)

        # qr[0] and cr[0] will init to zero
        circuit.cv_initialize(0, qmr[0])

        alpha = numpy.sqrt(numpy.pi)

        circuit.h(qr[0])
        circuit.cv_c_d(alpha, qmr[0], qr[0])
        circuit.cv_d(1j * alpha, qmr[0])
        circuit.cv_c_d(-alpha, qmr[0], qr[0])
        circuit.cv_d(-1j * alpha, qmr[0])
        circuit.h(qr[0])
        circuit.measure(qr[0], cr[0])

        state, result, fock_counts = c2qa.util.simulate(circuit)
        assert result.success

        state = result.get_statevector(circuit)
        counts = result.get_counts(circuit)

        assert state.dim > 0
        assert counts

        # print()
        # print(circuit.draw("text"))
        # print(state)
        # print(counts.int_outcomes())


def test_rotation_once():
    circuit, qmr = create_unconditional()

    theta = random.random()
    circuit.cv_r(theta, qmr[0])

    state, result, fock_counts = c2qa.util.simulate(circuit)

    # TODO - Rotation gate does not change state vector.
    #        Both Strawberry Fields & FockWits are the same, too.
    # assert_changed(state, result)
    assert_unchanged(state, result)


def test_rotation_twice():
    circuit, qmr = create_unconditional()

    theta = random.random()
    circuit.cv_r(theta, qmr[0])
    circuit.cv_r(-theta, qmr[0])

    state, result, fock_counts = c2qa.util.simulate(circuit)
    assert_unchanged(state, result)


def test_squeezing_once():
    circuit, qmr = create_unconditional()

    for z in random_real_and_complex():
        circuit.cv_sq(z, qmr[0])

        state, result, fock_counts = c2qa.util.simulate(circuit)
        assert_changed(state, result)


def test_squeezing_twice():
    circuit, qmr = create_unconditional()

    for z in random_real_and_complex():
        circuit.cv_sq(z, qmr[0])
        circuit.cv_sq(-z, qmr[0])

        state, result, fock_counts = c2qa.util.simulate(circuit)
        assert_unchanged(state, result)


def test_two_mode_squeezing_once():
    circuit, qmr = create_unconditional()

    for z in random_real_and_complex():
        circuit.cv_sq2(z, qmr[0], qmr[1])

        state, result, fock_counts = c2qa.util.simulate(circuit)
        assert_changed(state, result)


def test_two_mode_squeezing_twice():
    circuit, qmr = create_unconditional()

    for z in random_real_and_complex():
        circuit.cv_sq2(z, qmr[0], qmr[1])
        circuit.cv_sq2(-z, qmr[0], qmr[1])

        state, result, fock_counts = c2qa.util.simulate(circuit)
        assert_unchanged(state, result)


def test_three_mode_squeezing_once():
    circuit, qmr = create_unconditional(num_qumodes=3)

    for z in random_real_and_complex():
        circuit.cv_sq3(z, qmr[0], qmr[1], qmr[2])

        state, result, fock_counts = c2qa.util.simulate(circuit)
        assert_changed(state, result)


def test_gates():
    """Verify that we can use the gates, not that they are actually working."""

    # ===== Constants =====
    alpha = 1
    phi = numpy.pi / 2
    z = 1

    circuit, qmr, qr = create_conditional()

    # Basic Gaussian Operations on a Resonator
    circuit.cv_bs(phi, qmr[0], qmr[1])
    circuit.cv_d(alpha, qmr[0])
    circuit.cv_r(phi, qmr[0])
    circuit.cv_sq(z, qmr[0])
    circuit.cv_sq2(z, qmr[0], qmr[1])

    # Hybrid qubit-cavity gates
    circuit.cv_c_d(alpha, qmr[0], qr[0])
    circuit.cv_c_d(alpha, qmr[1], qr[0])
    circuit.cv_c_sq(z, qmr[0], qr[0])
    circuit.cv_c_sq(z, qmr[1], qr[0])

    state, result, fock_counts = c2qa.util.simulate(circuit)

    assert result.success


def test_snap():
    circuit, qmr = create_unconditional()

    phi = random.random()
    n = 1
    circuit.cv_snap(phi, n, qmr[0])

    state, result, fock_counts = c2qa.util.simulate(circuit)


def test_eswap():
    circuit, qmr = create_unconditional()

    phi = random.random()
    circuit.cv_eswap(phi, qmr[0], qmr[1])

    state, result, fock_counts = c2qa.util.simulate(circuit)


def test_multiboson_sampling(capsys):
    with capsys.disabled():
        num_qubits = 1
        num_qumodes = 2
        num_qubits_per_qumode = 2
        qmrA = c2qa.QumodeRegister(
            num_qumodes=num_qumodes,
            num_qubits_per_qumode=num_qubits_per_qumode,
            name="qmrA_initial",
        )
        qmrB = c2qa.QumodeRegister(
            num_qumodes=num_qumodes,
            num_qubits_per_qumode=num_qubits_per_qumode,
            name="qmrB_initial",
        )
        qbr = qiskit.QuantumRegister(size=num_qubits, name="qbr_initial")
        circuit = c2qa.CVCircuit(qmrA, qmrB, qbr)
        circuit.cv_c_multiboson_sampling([0, 1, 2, 3], qmrA[0], qbr[0])

        state, result, fock_counts = c2qa.util.simulate(circuit)
        assert result.success


<<<<<<< HEAD
def test_two_mode_sum():
    circuit, qmr = create_unconditional()

    z = random.random()
    circuit.cv_sum(z, qmr[0], qmr[1])

    state, result, fock_counts = c2qa.util.simulate(circuit)
    assert_changed(state, result)
=======
def random_real_and_complex():
    return [
        random.random(),
        numpy.float64(random.random()),
        random.random() + 1j * random.random(),
        numpy.complex128(random.random() + 1j * random.random()),
    ]
>>>>>>> bc993ad6
<|MERGE_RESOLUTION|>--- conflicted
+++ resolved
@@ -359,7 +359,6 @@
         assert result.success
 
 
-<<<<<<< HEAD
 def test_two_mode_sum():
     circuit, qmr = create_unconditional()
 
@@ -368,12 +367,12 @@
 
     state, result, fock_counts = c2qa.util.simulate(circuit)
     assert_changed(state, result)
-=======
+
+
 def random_real_and_complex():
     return [
         random.random(),
         numpy.float64(random.random()),
         random.random() + 1j * random.random(),
         numpy.complex128(random.random() + 1j * random.random()),
-    ]
->>>>>>> bc993ad6
+    ]