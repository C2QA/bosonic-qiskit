import math
from pathlib import Path
import pytest
import random


import c2qa
import numpy as np


import qiskit
import qiskit_aer.noise as noise
from qiskit_aer.noise.noiseerror import NoiseError
from qiskit_aer.noise.passes.relaxation_noise_pass import RelaxationNoisePass
from qiskit.visualization import plot_histogram


def test_noise_model(capsys):
    with capsys.disabled():
        num_qumodes = 1
        num_qubits_per_qumode = 2
        qmr = c2qa.QumodeRegister(num_qumodes, num_qubits_per_qumode)
        qr = qiskit.QuantumRegister(2)
        cr = qiskit.ClassicalRegister(size=1)
        circuit = c2qa.CVCircuit(qmr, qr, cr)

        for qumode in range(num_qumodes):
            circuit.cv_initialize(0, qmr[qumode])

        circuit.initialize([0, 1], qr[1])  # qr[0] will init to zero

        alpha = random.random()
        circuit.cv_c_d(alpha, qmr[0], qr[0])
        circuit.cv_c_d(-alpha, qmr[0], qr[0])

        circuit.cv_c_d(-alpha, qmr[0], qr[1])
        circuit.cv_c_d(alpha, qmr[0], qr[1])

        photon_loss_rate = 1000000  # per second
        time = 5.0  # seconds
        kraus_operators = c2qa.kraus.calculate_kraus(
            photon_loss_rates=[photon_loss_rate, photon_loss_rate],
            time=time,
            circuit=circuit,
            op_qubits=[0, 1, 2],
            qumode_qubit_indices=[0, 1],
        )

        print("kraus")
        print(kraus_operators)

        state, result, fock_counts = c2qa.util.simulate(circuit)


def test_kraus_operators(capsys):
    with capsys.disabled():
        num_qumodes = 1
        num_qubits_per_qumode = 2
        qmr = c2qa.QumodeRegister(num_qumodes, num_qubits_per_qumode)
        qr = qiskit.QuantumRegister(2)
        circuit = c2qa.CVCircuit(qmr, qr)

        photon_loss_rate = 1000000  # per second
        time = 1.0  # seconds
        kraus_operators = c2qa.kraus.calculate_kraus(
            photon_loss_rates=[photon_loss_rate, photon_loss_rate],
            time=time,
            circuit=circuit,
            op_qubits=[0, 1, 2],
            qumode_qubit_indices=[0, 1],
        )

        kraus = qiskit.quantum_info.operators.channel.Kraus(kraus_operators)
        assert kraus.is_cp(), "Is not completely positive"

        print()
        print("Kraus Operators")
        accum = 0j
        for index, op in enumerate(kraus_operators):
            print(f"op {index}")
            print(op)

            op_dag = np.transpose(np.conj(op))
            print(f"op_dag {index}")
            print(op_dag)

            op_dot = np.dot(op_dag, op)
            print(f"op_dot {index}")
            print(op_dot)

            accum += op_dot
            print()

        print("Sum")
        print(accum)

        is_identity = (accum.shape[0] == accum.shape[1]) and np.allclose(
            accum, np.eye(accum.shape[0])
        )
        print(f"Sum is identity {is_identity}")
        assert is_identity, "Sum is not identity"

        assert kraus.is_tp(), "Is not trace preserving"
        assert kraus.is_cptp(), "Is not CPTP"


def test_beamsplitter_kraus_operators(capsys):
    with capsys.disabled():
        num_qumodes = 2
        qubits_per_mode = 2

        qmr = c2qa.QumodeRegister(
            num_qumodes=num_qumodes, num_qubits_per_qumode=qubits_per_mode
        )
        circuit = c2qa.CVCircuit(qmr)
        circuit.cv_initialize(2, qmr[0])
        circuit.cv_bs(1, qmr[1], qmr[0], duration=100, unit="ns")
        photon_loss_rate = 1000000  # per second
        time = 1.0  # seconds
        kraus_operators = c2qa.kraus.calculate_kraus(
            photon_loss_rates=[photon_loss_rate, photon_loss_rate],
            time=time,
            circuit=circuit,
            op_qubits=[2, 3, 0, 1],
            qumode_qubit_indices=[0, 1, 2, 3],
        )

        kraus = qiskit.quantum_info.operators.channel.Kraus(kraus_operators)
        assert kraus.is_cp(), "Is not completely positive"

        print()
        print("Kraus Operators")
        accum = 0j
        for index, op in enumerate(kraus_operators):
            print(f"op {index}")
            print(op)

            op_dag = np.transpose(np.conj(op))
            print(f"op_dag {index}")
            print(op_dag)

            op_dot = np.dot(op_dag, op)
            print(f"op_dot {index}")
            print(op_dot)

            accum += op_dot
            print()

        print("Sum")
        print(accum)

        is_identity = (accum.shape[0] == accum.shape[1]) and np.allclose(
            accum, np.eye(accum.shape[0])
        )
        print(f"Sum is identity {is_identity}")
        assert is_identity, "Sum is not identity"

        assert kraus.is_tp(), "Is not trace preserving"
        assert kraus.is_cptp(), "Is not CPTP"


def test_invalid_photon_loss_rate_length(capsys):
    with pytest.raises(Exception), capsys.disabled():
        num_qumodes = 2
        qubits_per_mode = 2

        qmr = c2qa.QumodeRegister(
            num_qumodes=num_qumodes, num_qubits_per_qumode=qubits_per_mode
        )
        init_circuit = c2qa.CVCircuit(qmr)
        init_circuit.cv_initialize(2, qmr[0])
        init_circuit.cv_bs(1, qmr[1], qmr[0], duration=100, unit="ns")
        photon_loss_rates = [1, 2, 3]  # Should only have two loss rates
        time_unit = "ns"

        # Should raise Exception for not having proper number of loss rates
        c2qa.kraus.PhotonLossNoisePass(
            photon_loss_rates=photon_loss_rates,
            circuit=init_circuit,
            time_unit=time_unit,
        )


def test_valid_photon_loss_rate_length(capsys):
    with capsys.disabled():
        num_qumodes = 2
        qubits_per_mode = 2

        qmr = c2qa.QumodeRegister(
            num_qumodes=num_qumodes, num_qubits_per_qumode=qubits_per_mode
        )
        init_circuit = c2qa.CVCircuit(qmr)
        init_circuit.cv_initialize(2, qmr[0])
        init_circuit.cv_bs(1, qmr[1], qmr[0], duration=100, unit="ns")
        photon_loss_rates = [1, 2]  # Should only have two loss rates
        time_unit = "ns"

        # Should not raise exception as has proper number of loss rates
        c2qa.kraus.PhotonLossNoisePass(
            photon_loss_rates=photon_loss_rates,
            circuit=init_circuit,
            time_unit=time_unit,
        )


def test_noise_with_beamsplitter(capsys):
    with capsys.disabled():
        num_qumodes = 2
        qubits_per_mode = 2

        qmr = c2qa.QumodeRegister(
            num_qumodes=num_qumodes, num_qubits_per_qumode=qubits_per_mode
        )
        init_circuit = c2qa.CVCircuit(qmr)
        init_circuit.cv_initialize(2, qmr[0])
        init_circuit.cv_bs(1, qmr[1], qmr[0], duration=100, unit="ns")
        photon_loss_rate = 0.01
        time_unit = "ns"
        noise_pass = c2qa.kraus.PhotonLossNoisePass(
            photon_loss_rates=photon_loss_rate,
            circuit=init_circuit,
            time_unit=time_unit,
        )
        state, result, fock_counts = c2qa.util.simulate(
            init_circuit, noise_passes=noise_pass
        )


def test_noise_with_beamsplitter_diff_cutoff(capsys):
    with capsys.disabled():
        qmr1 = c2qa.QumodeRegister(num_qumodes=1, num_qubits_per_qumode=2)
        qmr2 = c2qa.QumodeRegister(num_qumodes=1, num_qubits_per_qumode=3)
        init_circuit = c2qa.CVCircuit(qmr1, qmr2)
        init_circuit.cv_initialize(2, qmr1[0])
        init_circuit.cv_initialize(2, qmr2[0])
        init_circuit.cv_bs(1, qmr1[0], qmr2[0], duration=100, unit="ns")
        photon_loss_rate = 0.01
        time_unit = "ns"
        noise_pass = c2qa.kraus.PhotonLossNoisePass(
            photon_loss_rates=photon_loss_rate,
            circuit=init_circuit,
            time_unit=time_unit,
        )
        state, result, fock_counts = c2qa.util.simulate(
            init_circuit, noise_passes=noise_pass
        )


@pytest.mark.skip(reason="This test takes nearly 30 minutes to pass on Github...")
def test_noise_with_cbs_diff_cutoff(capsys):
    with capsys.disabled():
        qmr1 = c2qa.QumodeRegister(num_qumodes=1, num_qubits_per_qumode=2)
        qmr2 = c2qa.QumodeRegister(num_qumodes=1, num_qubits_per_qumode=3)
        qbr = qiskit.QuantumRegister(1)
        init_circuit = c2qa.CVCircuit(qmr1, qmr2, qbr)
        init_circuit.cv_initialize(2, qmr1[0])
        init_circuit.cv_initialize(2, qmr2[0])
        init_circuit.cv_c_bs(1, qmr1[0], qmr2[0], qbr[0], duration=100, unit="ns")
        photon_loss_rate = 0.01
        time_unit = "ns"
        noise_pass = c2qa.kraus.PhotonLossNoisePass(
            photon_loss_rates=photon_loss_rate,
            circuit=init_circuit,
            time_unit=time_unit,
        )
        state, result, fock_counts = c2qa.util.simulate(
            init_circuit, noise_passes=noise_pass
        )


def test_noise_with_sq2_diff_cutoff(capsys):
    with capsys.disabled():
        qmr1 = c2qa.QumodeRegister(num_qumodes=1, num_qubits_per_qumode=2)
        qmr2 = c2qa.QumodeRegister(num_qumodes=1, num_qubits_per_qumode=3)
        init_circuit = c2qa.CVCircuit(qmr1, qmr2)
        init_circuit.cv_initialize(2, qmr1[0])
        init_circuit.cv_initialize(2, qmr2[0])
        init_circuit.cv_sq2(1, qmr1[0], qmr2[0], duration=100, unit="ns")
        photon_loss_rate = 0.01
        time_unit = "ns"
        noise_pass = c2qa.kraus.PhotonLossNoisePass(
            photon_loss_rates=photon_loss_rate,
            circuit=init_circuit,
            time_unit=time_unit,
        )
        state, result, fock_counts = c2qa.util.simulate(
            init_circuit, noise_passes=noise_pass
        )


def test_noise_with_cnd_beamsplitter(capsys):
    with capsys.disabled():
        num_qumodes = 2
        qubits_per_mode = 2
        num_qubits = 1

        qmr = c2qa.QumodeRegister(
            num_qumodes=num_qumodes, num_qubits_per_qumode=qubits_per_mode
        )
        qbr = qiskit.QuantumRegister(size=num_qubits)
        init_circuit = c2qa.CVCircuit(qmr, qbr)
        init_circuit.cv_initialize(2, qmr[0])
        init_circuit.cv_c_bs(1, qmr[1], qmr[0], qbr[0], duration=100, unit="ns")
        photon_loss_rate = 0.01
        time_unit = "ns"
        noise_pass = c2qa.kraus.PhotonLossNoisePass(
            photon_loss_rates=photon_loss_rate,
            circuit=init_circuit,
            time_unit=time_unit,
        )
        state, result, fock_counts = c2qa.util.simulate(
            init_circuit, noise_passes=noise_pass
        )


def test_photon_loss_pass_with_conditional(capsys):
    with capsys.disabled():
        num_qumodes = 1
        qubits_per_mode = 2
        num_qubits = 1

        qmr = c2qa.QumodeRegister(
            num_qumodes=num_qumodes, num_qubits_per_qumode=qubits_per_mode
        )
        qbr = qiskit.QuantumRegister(size=num_qubits)
        init_circuit = c2qa.CVCircuit(qmr, qbr)
        init_circuit.cv_initialize(2, qmr[0])
        init_circuit.cv_c_d(1, qmr[0], qbr[0], duration=100, unit="ns")
        photon_loss_rate = 0.01
        time_unit = "ns"
        noise_pass = c2qa.kraus.PhotonLossNoisePass(
            photon_loss_rates=photon_loss_rate,
            circuit=init_circuit,
            time_unit=time_unit,
        )
        state, result, fock_counts = c2qa.util.simulate(
            init_circuit, noise_passes=noise_pass
        )


def test_photon_loss_pass_delay_without_unit(capsys):
    with capsys.disabled():
        num_qumodes = 1
        qubits_per_mode = 2
        num_qubits = 1

        qmr = c2qa.QumodeRegister(
            num_qumodes=num_qumodes, num_qubits_per_qumode=qubits_per_mode
        )
        qbr = qiskit.QuantumRegister(size=num_qubits)

        fail_circuit = c2qa.CVCircuit(qmr, qbr)
        fail_circuit.cv_initialize(2, qmr[0])
        fail_circuit.delay(duration=100)  # , unit="ns")
        fail_circuit.cv_c_d(1, qmr[0], qbr[0], duration=100, unit="ns")
        photon_loss_rate = 0.01
        time_unit = "ns"
        noise_pass = c2qa.kraus.PhotonLossNoisePass(
            photon_loss_rates=photon_loss_rate,
            circuit=fail_circuit,
            time_unit=time_unit,
        )
        state, result, fock_counts = c2qa.util.simulate(
            fail_circuit, noise_passes=noise_pass
        )
        assert result.success


def test_photon_loss_pass_delay_with_unit(capsys):
    with capsys.disabled():
        num_qumodes = 1
        qubits_per_mode = 2
        num_qubits = 1

        qmr = c2qa.QumodeRegister(
            num_qumodes=num_qumodes, num_qubits_per_qumode=qubits_per_mode
        )
        qbr = qiskit.QuantumRegister(size=num_qubits)

        pass_circuit = c2qa.CVCircuit(qmr, qbr)
        pass_circuit.cv_initialize(2, qmr[0])
        pass_circuit.delay(duration=100, unit="ns")
        pass_circuit.cv_c_d(1, qmr[0], qbr[0], duration=100, unit="ns")
        photon_loss_rate = 0.01
        time_unit = "ns"
        noise_pass = c2qa.kraus.PhotonLossNoisePass(
            photon_loss_rates=photon_loss_rate,
            circuit=pass_circuit,
            time_unit=time_unit,
        )
        state, result, fock_counts = c2qa.util.simulate(
            pass_circuit, noise_passes=noise_pass
        )
        assert result.success


def test_animate_photon_loss_pass(capsys):
    with capsys.disabled():
        num_qumodes = 1
        num_qubits_per_qumode = 4
        qmr = c2qa.QumodeRegister(num_qumodes, num_qubits_per_qumode)
        circuit = c2qa.CVCircuit(qmr)

        circuit.cv_initialize(3, qmr[0])

        circuit.cv_d(0, qmr[0], duration=100, unit="ns")

        photon_loss_rate = 0.01
        time_unit = "ns"
        noise_pass = c2qa.kraus.PhotonLossNoisePass(
            photon_loss_rates=photon_loss_rate, circuit=circuit, time_unit=time_unit
        )

        wigner_filename = "tests/test_animate_photon_loss_pass.gif"
        c2qa.animate.animate_wigner(
            circuit,
            animation_segments=10,
            file=wigner_filename,
            noise_passes=noise_pass,
        )
        assert Path(wigner_filename).is_file()


def test_animate_photon_loss_pass_with_epsilon(capsys):
    with capsys.disabled():
        num_qumodes = 1
        num_qubits_per_qumode = 4
        qmr = c2qa.QumodeRegister(num_qumodes, num_qubits_per_qumode)
        circuit = c2qa.CVCircuit(qmr)

        circuit.cv_initialize(3, qmr[0])

        circuit.cv_d(0, qmr[0], duration=100, unit="ns")

        photon_loss_rate = 0.01
        time_unit = "ns"
        noise_pass = c2qa.kraus.PhotonLossNoisePass(
            photon_loss_rates=photon_loss_rate, circuit=circuit, time_unit=time_unit
        )

        wigner_filename = "tests/test_animate_photon_loss_pas_with_epsilon.gif"
        c2qa.animate.animate_wigner(
            circuit,
            discretize_epsilon=0.1,
            file=wigner_filename,
            noise_passes=noise_pass,
        )
        assert Path(wigner_filename).is_file()


def test_photon_loss_pass_no_displacement(capsys):
    with capsys.disabled():
        num_qumodes = 1
        num_qubits_per_qumode = 4
        qmr = c2qa.QumodeRegister(num_qumodes, num_qubits_per_qumode)
        circuit = c2qa.CVCircuit(qmr)

        circuit.cv_initialize(3, qmr[0])

        circuit.cv_d(0, qmr[0], duration=100, unit="ns")

        photon_loss_rate = 0.01
        time_unit = "ns"
        noise_pass = c2qa.kraus.PhotonLossNoisePass(
            photon_loss_rates=photon_loss_rate, circuit=circuit, time_unit=time_unit
        )

        # state, result, fock_counts = c2qa.util.simulate(circuit, noise_passes=noise_pass)

        wigner_filename = "tests/test_photon_loss_pass_no_displacement.gif"
        c2qa.animate.animate_wigner(
            circuit,
            animation_segments=200,
            file=wigner_filename,
            noise_passes=noise_pass,
        )


def test_photon_loss_pass_slow_displacement(capsys):
    with capsys.disabled():
        num_qumodes = 1
        num_qubits_per_qumode = 4
        qmr = c2qa.QumodeRegister(num_qumodes, num_qubits_per_qumode)
        circuit = c2qa.CVCircuit(qmr)

        circuit.cv_initialize(3, qmr[0])

        circuit.cv_d(1.5, qmr[0], duration=100, unit="ns")

        photon_loss_rate = 0.02
        time_unit = "ns"
        noise_pass = c2qa.kraus.PhotonLossNoisePass(
            photon_loss_rates=photon_loss_rate, circuit=circuit, time_unit=time_unit
        )

        # state, result, fock_counts = c2qa.util.simulate(circuit, noise_passes=noise_pass)

        wigner_filename = "tests/test_photon_loss_pass_slow_displacement.gif"
        c2qa.animate.animate_wigner(
            circuit,
            animation_segments=200,
            file=wigner_filename,
            noise_passes=noise_pass,
            # draw_grid=True
        )


def test_photon_loss_pass_slow_conditional_displacement(capsys):
    with capsys.disabled():
        num_qumodes = 1
        num_qubits_per_qumode = 4
        num_qubits = 1

        qmr = c2qa.QumodeRegister(
            num_qumodes=num_qumodes, num_qubits_per_qumode=num_qubits_per_qumode
        )
        qbr = qiskit.QuantumRegister(size=num_qubits)
        circuit = c2qa.CVCircuit(qmr, qbr)

        circuit.cv_initialize(3, qmr[0])

        circuit.cv_c_d(1, qmr[0], qbr[0], duration=100, unit="ns")

        photon_loss_rate = 0.02
        time_unit = "ns"
        noise_pass = c2qa.kraus.PhotonLossNoisePass(
            photon_loss_rates=photon_loss_rate, circuit=circuit, time_unit=time_unit
        )

        # state, result, fock_counts = c2qa.util.simulate(circuit, noise_passes=noise_pass)

<<<<<<< HEAD
        wigner_filename = (
            "tests/test_photon_loss_pass_slow_conditional_displacement.mp4"
        )
=======
        wigner_filename = "tests/test_photon_loss_pass_slow_conditional_displacement.gif"
>>>>>>> 1023242e
        c2qa.animate.animate_wigner(
            circuit,
            animation_segments=200,
            file=wigner_filename,
            noise_passes=noise_pass,
        )


def test_photon_loss_instruction(capsys):
    with capsys.disabled():
        num_qumodes = 2
        num_qubits_per_qumode = 2
        num_qubits = 1

        qmr = c2qa.QumodeRegister(
            num_qumodes=num_qumodes, num_qubits_per_qumode=num_qubits_per_qumode
        )
        qbr = qiskit.QuantumRegister(size=num_qubits)
        circuit = c2qa.CVCircuit(qmr, qbr)

        circuit.cv_initialize(1, qmr[0])
        circuit.cv_initialize(1, qmr[1])

        circuit.cv_d(1, qmr[0], duration=100, unit="ns")
        circuit.cv_c_d(1, qmr[1], qbr[0], duration=100, unit="ns")

        photon_loss_rate = 0.02
        time_unit = "ns"
        noise_pass = c2qa.kraus.PhotonLossNoisePass(
            photon_loss_rates=photon_loss_rate,
            circuit=circuit,
            time_unit=time_unit,
            instructions=["cD"],
        )

        state, result, fock_counts = c2qa.util.simulate(
            circuit, noise_passes=noise_pass
        )
        assert result.success


def test_photon_loss_qumode(capsys):
    with capsys.disabled():
        num_qumodes = 2
        num_qubits_per_qumode = 2
        num_qubits = 1

        qmr = c2qa.QumodeRegister(
            num_qumodes=num_qumodes, num_qubits_per_qumode=num_qubits_per_qumode
        )
        qbr = qiskit.QuantumRegister(size=num_qubits)
        circuit = c2qa.CVCircuit(qmr, qbr)

        circuit.cv_initialize(1, qmr[0])

        circuit.cv_d(1, qmr[0], duration=100, unit="ns")
        circuit.cv_c_d(1, qmr[1], qbr[0], duration=100, unit="ns")

        photon_loss_rate = 0.02
        time_unit = "ns"
        noise_pass = c2qa.kraus.PhotonLossNoisePass(
            photon_loss_rates=photon_loss_rate,
            circuit=circuit,
            time_unit=time_unit,
            qumodes=qmr[1],
        )

        state, result, fock_counts = c2qa.util.simulate(
            circuit, noise_passes=noise_pass
        )
        assert result.success


def test_photon_loss_instruction_qumode(capsys):
    with capsys.disabled():
        num_qumodes = 2
        num_qubits_per_qumode = 2
        num_qubits = 1

        qmr = c2qa.QumodeRegister(
            num_qumodes=num_qumodes, num_qubits_per_qumode=num_qubits_per_qumode
        )
        qbr = qiskit.QuantumRegister(size=num_qubits)
        circuit = c2qa.CVCircuit(qmr, qbr)

        circuit.cv_initialize(1, qmr[0])

        circuit.cv_d(1, qmr[0], duration=100, unit="ns")
        circuit.cv_c_d(1, qmr[1], qbr[0], duration=100, unit="ns")

        photon_loss_rate = 0.02
        time_unit = "ns"
        noise_pass = c2qa.kraus.PhotonLossNoisePass(
            photon_loss_rates=photon_loss_rate,
            circuit=circuit,
            time_unit=time_unit,
            instructions=["cD"],
            qumodes=qmr[0],
        )

        state, result, fock_counts = c2qa.util.simulate(
            circuit, noise_passes=noise_pass
        )
        assert result.success


def test_photon_loss_and_phase_damping(capsys):
    with capsys.disabled():
        state_a, result_a, fock_counts = _build_photon_loss_and_amp_damping_circuit(0.0)
        print(state_a)
        assert result_a.success

        state_b, result_b, fock_counts = _build_photon_loss_and_amp_damping_circuit(1.0)
        print(state_b)
        assert result_b.success

        assert not allclose(state_a, state_b)


def _build_photon_loss_and_amp_damping_circuit(amp_damp=0.3, photon_loss_rate=0.01):
    num_qumodes = 1
    qubits_per_mode = 2
    num_qubits = 1

    qmr = c2qa.QumodeRegister(
        num_qumodes=num_qumodes, num_qubits_per_qumode=qubits_per_mode
    )
    qbr = qiskit.QuantumRegister(size=num_qubits)
    circuit = c2qa.CVCircuit(qmr, qbr)
    circuit.cv_initialize(2, qmr[0])
    circuit.x(qbr[0])
    circuit.cv_d(1, qmr[0], duration=100, unit="ns")

    # Initialize phase damping NoiseModel
    noise_model = noise.NoiseModel()
    phase_error = noise.amplitude_damping_error(amp_damp)
    noise_model.add_quantum_error(phase_error, ["x"], [circuit.get_qubit_index(qbr[0])])

    # Initialize PhotonLossNoisePass
    noise_pass = c2qa.kraus.PhotonLossNoisePass(
        photon_loss_rates=photon_loss_rate, circuit=circuit, time_unit="ns"
    )

    return c2qa.util.simulate(circuit, noise_model=noise_model, noise_passes=noise_pass)


def allclose(a, b) -> bool:
    """Convert SciPy sparse matrices to ndarray and test with Numpy"""

    # If a and b are SciPy sparse matrices, they'll have a "toarray()" function
    if hasattr(a, "toarray"):
        a = a.toarray()

    if hasattr(b, "toarray"):
        b = b.toarray()

    return np.allclose(a, b)


def test_relaxation_noise_pass(capsys):
    with capsys.disabled():
        num_qumodes = 1
        num_qubits_per_qumode = 2
        num_qubits = 1

        qmr = c2qa.QumodeRegister(
            num_qumodes=num_qumodes, num_qubits_per_qumode=num_qubits_per_qumode
        )
        qbr = qiskit.QuantumRegister(size=num_qubits)
        circuit = c2qa.CVCircuit(qmr, qbr)

        circuit.cv_initialize(3, qmr[0])

        circuit.cv_c_d(1, qmr[0], qbr[0], duration=100, unit="ns")

        t1s = np.ones(circuit.num_qubits).tolist()
        t2s = np.ones(circuit.num_qubits).tolist()
        noise_pass = RelaxationNoisePass(t1s, t2s)

        filename = "tests/test_relaxation_noise_pass.gif"
        c2qa.animate.animate_wigner(
            circuit,
            animation_segments=200,
            file=filename,
            noise_passes=noise_pass,
        )
        assert Path(filename).is_file()


def test_relaxation_and_photon_loss_noise_passes(capsys):
    with capsys.disabled():
        num_qumodes = 1
        num_qubits_per_qumode = 2
        num_qubits = 1

        qmr = c2qa.QumodeRegister(
            num_qumodes=num_qumodes, num_qubits_per_qumode=num_qubits_per_qumode
        )
        qbr = qiskit.QuantumRegister(size=num_qubits)
        circuit = c2qa.CVCircuit(qmr, qbr)

        circuit.cv_initialize(3, qmr[0])

        circuit.cv_c_d(1, qmr[0], qbr[0], duration=100, unit="ns")

        noise_passes = []

        t1s = np.ones(circuit.num_qubits).tolist()
        t2s = np.ones(circuit.num_qubits).tolist()
        noise_passes.append(RelaxationNoisePass(t1s, t2s))

        photon_loss_rate = 0.02
        noise_passes.append(
            c2qa.kraus.PhotonLossNoisePass(
                photon_loss_rates=photon_loss_rate, circuit=circuit, time_unit="ns"
            )
        )

        filename = "tests/test_relaxation_and_photon_loss_noise_passes.gif"
        c2qa.animate.animate_wigner(
            circuit,
            animation_segments=200,
            file=filename,
            noise_passes=noise_passes,
        )
        assert Path(filename).is_file()


def test_multi_qumode_loss_probability(capsys):
    with capsys.disabled():
        num_qumodes = 2
        num_qubits_per_qumode = 2
        qmr = c2qa.QumodeRegister(num_qumodes, num_qubits_per_qumode)
        circuit = c2qa.CVCircuit(qmr)

        circuit.cv_initialize(1, qmr[0])
        circuit.cv_initialize(1, qmr[1])
        circuit.cv_bs(np.pi / 4, qmr[0], qmr[1], duration=100, unit="ns")
        circuit.cv_bs(-np.pi / 4, qmr[0], qmr[1], duration=100, unit="ns")

        photon_loss_rate = 10000000
        noise_pass = c2qa.kraus.PhotonLossNoisePass(photon_loss_rate, circuit)

        fifty_fifty = False
        print()
        for i in range(20):
            print("----------------------")
            print(f"Iteration {i}")
            state_vector, result, fock_counts = c2qa.util.simulate(
                circuit, noise_passes=noise_pass
            )
            # plot_histogram(result.get_counts(circuit), filename=f"tests/test_manual_validate_beamsplitter-{i}.png")
            occupation, fock_states = c2qa.util.stateread(
                state_vector, 0, num_qumodes, 2**num_qubits_per_qumode, verbose=True
            )

            for qumode_state, qubit_state, amplitude in fock_states:
                # print(f"{qumode_state} {qubit_state} {amplitude}")
                qumode1 = qumode_state[0]
                qumode2 = qumode_state[1]
                probability = amplitude**2

                if (
                    (qumode1 == 1 and qumode2 == 0)
                    or (qumode1 == 0 and qumode1 == 1)
                    and math.isclose(probability, 0.5, 0.03)
                ):
                    fifty_fifty = True

        assert fifty_fifty<|MERGE_RESOLUTION|>--- conflicted
+++ resolved
@@ -529,13 +529,7 @@
 
         # state, result, fock_counts = c2qa.util.simulate(circuit, noise_passes=noise_pass)
 
-<<<<<<< HEAD
-        wigner_filename = (
-            "tests/test_photon_loss_pass_slow_conditional_displacement.mp4"
-        )
-=======
         wigner_filename = "tests/test_photon_loss_pass_slow_conditional_displacement.gif"
->>>>>>> 1023242e
         c2qa.animate.animate_wigner(
             circuit,
             animation_segments=200,
