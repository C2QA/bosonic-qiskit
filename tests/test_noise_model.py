from pathlib import Path
import pytest
import random


import c2qa
import numpy as np


import qiskit
import qiskit.providers.aer.noise as noise
from qiskit.providers.aer.noise.noiseerror import NoiseError
from qiskit.providers.aer.noise.passes.relaxation_noise_pass import RelaxationNoisePass


def test_noise_model(capsys):
    with capsys.disabled():
        num_qumodes = 1
        num_qubits_per_qumode = 2
        qmr = c2qa.QumodeRegister(num_qumodes, num_qubits_per_qumode)
        qr = qiskit.QuantumRegister(2)
        cr = qiskit.ClassicalRegister(size=1)
        circuit = c2qa.CVCircuit(qmr, qr, cr)

        for qumode in range(num_qumodes):
            circuit.cv_initialize(0, qmr[qumode])

        circuit.initialize([0, 1], qr[1])  # qr[0] will init to zero

        alpha = random.random()
        circuit.cv_c_d(alpha, qmr[0], qr[0])
        circuit.cv_c_d(-alpha, qmr[0], qr[0])

        circuit.cv_c_d(-alpha, qmr[0], qr[1])
        circuit.cv_c_d(alpha, qmr[0], qr[1])

        photon_loss_rate = 1000000  # per second
        time = 5.0  # seconds
        kraus_operators = c2qa.kraus.calculate_kraus(photon_loss_rate, time, circuit)

        print("kraus")
        print(kraus_operators)

        state, result = c2qa.util.simulate(circuit)


def test_kraus_operators(capsys):
    with capsys.disabled():
        num_qumodes = 1
        num_qubits_per_qumode = 2
        qmr = c2qa.QumodeRegister(num_qumodes, num_qubits_per_qumode)
        qr = qiskit.QuantumRegister(2)
        circuit = c2qa.CVCircuit(qmr, qr)

        photon_loss_rate = 1000000  # per second
        time = 1.0  # seconds
        kraus_operators = c2qa.kraus.calculate_kraus(photon_loss_rate, time, circuit)

        kraus = qiskit.quantum_info.operators.channel.Kraus(kraus_operators)
        assert kraus.is_cp(), "Is not completely positive"

        print()
        print("Kraus Operators")
        accum = 0j
        for index, op in enumerate(kraus_operators):
            print(f"op {index}")
            print(op)

            op_dag = np.transpose(np.conj(op))
            print(f"op_dag {index}")
            print(op_dag)

            op_dot = np.dot(op_dag, op)
            print(f"op_dot {index}")
            print(op_dot)

            accum += op_dot
            print()

        print("Sum")
        print(accum)

        is_identity = (accum.shape[0] == accum.shape[1]) and np.allclose(
            accum, np.eye(accum.shape[0])
        )
        print(f"Sum is identity {is_identity}")
        assert is_identity, "Sum is not identity"

        assert kraus.is_tp(), "Is not trace preserving"
        assert kraus.is_cptp(), "Is not CPTP"


def test_noise_with_beamsplitter(capsys):
    with capsys.disabled():
        num_qumodes = 2
        qubits_per_mode = 2
        num_qubits = 1

        qmr = c2qa.QumodeRegister(num_qumodes=num_qumodes, num_qubits_per_qumode=qubits_per_mode)
        qbr = qiskit.QuantumRegister(size=num_qubits)
        init_circuit = c2qa.CVCircuit(qmr, qbr)
        init_circuit.cv_initialize(2, qmr[0])
        init_circuit.cv_c_bs(1, qmr[1], qmr[0], qbr[0], duration=100, unit="ns")
        photon_loss_rate = 0.01
        time_unit = "ns"
        noise_pass = c2qa.kraus.PhotonLossNoisePass(photon_loss_rate=photon_loss_rate, circuit=init_circuit, time_unit=time_unit)
        state, result = c2qa.util.simulate(init_circuit, noise_passes=noise_pass)

def test_photon_loss_pass_with_conditional(capsys):
    with capsys.disabled():
        num_qumodes = 1
        qubits_per_mode = 2
        num_qubits = 1

        qmr = c2qa.QumodeRegister(num_qumodes=num_qumodes, num_qubits_per_qumode=qubits_per_mode)
        qbr = qiskit.QuantumRegister(size=num_qubits)
        init_circuit = c2qa.CVCircuit(qmr, qbr)
        init_circuit.cv_initialize(2, qmr[0])
        init_circuit.cv_c_d(1, qmr[0], qbr[0], duration=100, unit="ns")
        photon_loss_rate = 0.01
        time_unit = "ns"
        noise_pass = c2qa.kraus.PhotonLossNoisePass(photon_loss_rate=photon_loss_rate, circuit=init_circuit, time_unit=time_unit)
        state, result = c2qa.util.simulate(init_circuit, noise_passes=noise_pass)


def test_photon_loss_pass_delay_without_unit(capsys):
    with capsys.disabled():
        num_qumodes = 1
        qubits_per_mode = 2
        num_qubits = 1

        qmr = c2qa.QumodeRegister(num_qumodes=num_qumodes, num_qubits_per_qumode=qubits_per_mode)
        qbr = qiskit.QuantumRegister(size=num_qubits)

        with pytest.raises(NoiseError):
            fail_circuit = c2qa.CVCircuit(qmr, qbr)
            fail_circuit.cv_initialize(2, qmr[0])
            fail_circuit.delay(100)
            fail_circuit.cv_c_d(1, qmr[0], qbr[0], duration=100, unit="ns")
            photon_loss_rate = 0.01
            time_unit = "ns"
            noise_pass = c2qa.kraus.PhotonLossNoisePass(photon_loss_rate=photon_loss_rate, circuit=fail_circuit, time_unit=time_unit)
            state, result = c2qa.util.simulate(fail_circuit, noise_passes=noise_pass)


def test_photon_loss_pass_delay_with_unit(capsys):
    with capsys.disabled():
        num_qumodes = 1
        qubits_per_mode = 2
        num_qubits = 1

        qmr = c2qa.QumodeRegister(num_qumodes=num_qumodes, num_qubits_per_qumode=qubits_per_mode)
        qbr = qiskit.QuantumRegister(size=num_qubits)

        pass_circuit = c2qa.CVCircuit(qmr, qbr)
        pass_circuit.cv_initialize(2, qmr[0])
        pass_circuit.delay(duration=100, unit="ns")
        pass_circuit.cv_c_d(1, qmr[0], qbr[0], duration=100, unit="ns")
        photon_loss_rate = 0.01
        time_unit = "ns"
        noise_pass = c2qa.kraus.PhotonLossNoisePass(photon_loss_rate=photon_loss_rate, circuit=pass_circuit, time_unit=time_unit)
        state, result = c2qa.util.simulate(pass_circuit, noise_passes=noise_pass)
        assert result.success


def test_animate_photon_loss_pass(capsys):
    with capsys.disabled():
        num_qumodes = 1
        num_qubits_per_qumode = 4
        qmr = c2qa.QumodeRegister(num_qumodes, num_qubits_per_qumode)
        circuit = c2qa.CVCircuit(qmr)

        circuit.cv_initialize(3, qmr[0])

        circuit.cv_d(0, qmr[0], duration=100, unit="ns")

        photon_loss_rate = 0.01
        time_unit = "ns"
        noise_pass = c2qa.kraus.PhotonLossNoisePass(photon_loss_rate=photon_loss_rate, circuit=circuit, time_unit=time_unit)

        wigner_filename = "tests/test_animate_photon_loss_pass.gif"
        c2qa.animate.animate_wigner(
            circuit,
            animation_segments=10,
            file=wigner_filename,
            noise_passes=noise_pass,
        )
        assert Path(wigner_filename).is_file()


@pytest.mark.skip(reason="GitHub actions build environments do not have ffmpeg")
def test_photon_loss_pass_no_displacement(capsys):
    with capsys.disabled():
        num_qumodes = 1
        num_qubits_per_qumode = 4
        qmr = c2qa.QumodeRegister(num_qumodes, num_qubits_per_qumode)
        circuit = c2qa.CVCircuit(qmr)

        circuit.cv_initialize(3, qmr[0])

        circuit.cv_d(0, qmr[0], duration=100, unit="ns")

        photon_loss_rate = 0.01
        time_unit = "ns"
        noise_pass = c2qa.kraus.PhotonLossNoisePass(photon_loss_rate=photon_loss_rate, circuit=circuit, time_unit=time_unit)

        # state, result = c2qa.util.simulate(circuit, noise_passes=noise_pass)

        wigner_filename = "tests/noise_model_pass_no_displacement.mp4"
        c2qa.animate.animate_wigner(
            circuit,
            animation_segments=200,
            file=wigner_filename,
            noise_passes=noise_pass,
        )


@pytest.mark.skip(reason="GitHub actions build environments do not have ffmpeg")
def test_photon_loss_pass_slow_displacement(capsys):
    with capsys.disabled():
        num_qumodes = 1
        num_qubits_per_qumode = 4
        qmr = c2qa.QumodeRegister(num_qumodes, num_qubits_per_qumode)
        circuit = c2qa.CVCircuit(qmr)

        circuit.cv_initialize(3, qmr[0])

        circuit.cv_d(1.5, qmr[0], duration=100, unit="ns")

        photon_loss_rate = 0.02
        time_unit = "ns"
        noise_pass = c2qa.kraus.PhotonLossNoisePass(photon_loss_rate=photon_loss_rate, circuit=circuit, time_unit=time_unit)

        # state, result = c2qa.util.simulate(circuit, noise_passes=noise_pass)

        wigner_filename = "tests/noise_model_pass_slow_displacement.mp4"
        c2qa.animate.animate_wigner(
            circuit,
            animation_segments=200,
            file=wigner_filename,
            noise_passes=noise_pass,
            # draw_grid=True
        )


@pytest.mark.skip(reason="GitHub actions build environments do not have ffmpeg")
def test_photon_loss_pass_slow_conditional_displacement(capsys):
    with capsys.disabled():
        num_qumodes = 1
        num_qubits_per_qumode = 4
        num_qubits = 1

        qmr = c2qa.QumodeRegister(num_qumodes=num_qumodes, num_qubits_per_qumode=num_qubits_per_qumode)
        qbr = qiskit.QuantumRegister(size=num_qubits)
        circuit = c2qa.CVCircuit(qmr, qbr)

        circuit.cv_initialize(3, qmr[0])

        circuit.cv_c_d(1, qmr[0], qbr[0], duration=100, unit="ns")

        photon_loss_rate = 0.02
        time_unit = "ns"
        noise_pass = c2qa.kraus.PhotonLossNoisePass(photon_loss_rate=photon_loss_rate, circuit=circuit, time_unit=time_unit)

        # state, result = c2qa.util.simulate(circuit, noise_passes=noise_pass)

        wigner_filename = "tests/noise_model_pass_slow_condiational_displacement.mp4"
        c2qa.animate.animate_wigner(
            circuit,
            animation_segments=200,
            file=wigner_filename,
            noise_passes=noise_pass,
        )


<<<<<<< HEAD
def test_photon_loss_instruction(capsys):
    with capsys.disabled():
        num_qumodes = 2
        num_qubits_per_qumode = 2
        num_qubits = 1

        qmr = c2qa.QumodeRegister(num_qumodes=num_qumodes, num_qubits_per_qumode=num_qubits_per_qumode)
        qbr = qiskit.QuantumRegister(size=num_qubits)
        circuit = c2qa.CVCircuit(qmr, qbr)

        circuit.cv_initialize(1, qmr[0])
        circuit.cv_initialize(1, qmr[1])

        circuit.cv_d(1, qmr[0], duration=100, unit="ns")
        circuit.cv_c_d(1, qmr[1], qbr[0], duration=100, unit="ns")

        photon_loss_rate = 0.02
        time_unit = "ns"
        noise_pass = c2qa.kraus.PhotonLossNoisePass(photon_loss_rate=photon_loss_rate, circuit=circuit, time_unit=time_unit, instructions=["cD"])

        state, result = c2qa.util.simulate(circuit, noise_pass=noise_pass)
        assert result.success


def test_photon_loss_qumode(capsys):
    with capsys.disabled():
        num_qumodes = 1
        num_qubits_per_qumode = 2
        num_qubits = 1

        qmr = c2qa.QumodeRegister(num_qumodes=num_qumodes, num_qubits_per_qumode=num_qubits_per_qumode)
        qbr = qiskit.QuantumRegister(size=num_qubits)
        circuit = c2qa.CVCircuit(qmr, qbr)

        circuit.cv_initialize(1, qmr[0])

        circuit.cv_d(1, qmr[0], duration=100, unit="ns")
        circuit.cv_c_d(1, qmr[1], qbr[0], duration=100, unit="ns")

        photon_loss_rate = 0.02
        time_unit = "ns"
        noise_pass = c2qa.kraus.PhotonLossNoisePass(photon_loss_rate=photon_loss_rate, circuit=circuit, time_unit=time_unit, qumode=qmr[0])

        state, result = c2qa.util.simulate(circuit, noise_pass=noise_pass)
        assert result.success


def test_photon_loss_instruction_qumode(capsys):
    with capsys.disabled():
        num_qumodes = 2
        num_qubits_per_qumode = 2
        num_qubits = 1

        qmr = c2qa.QumodeRegister(num_qumodes=num_qumodes, num_qubits_per_qumode=num_qubits_per_qumode)
        qbr = qiskit.QuantumRegister(size=num_qubits)
        circuit = c2qa.CVCircuit(qmr, qbr)

        circuit.cv_initialize(1, qmr[0])

        circuit.cv_d(1, qmr[0], duration=100, unit="ns")
        circuit.cv_c_d(1, qmr[1], qbr[0], duration=100, unit="ns")

        photon_loss_rate = 0.02
        time_unit = "ns"
        noise_pass = c2qa.kraus.PhotonLossNoisePass(photon_loss_rate=photon_loss_rate, circuit=circuit, time_unit=time_unit, instructions=["cD"], qumode=qmr[0])

        state, result = c2qa.util.simulate(circuit, noise_pass=noise_pass)
        assert result.success


=======
>>>>>>> f08ea656
def test_photon_loss_and_phase_damping(capsys):
    with capsys.disabled():
        state_a, result_a = _build_photon_loss_and_amp_damping_circuit(0.0)
        print(state_a)
        assert result_a.success

        state_b, result_b = _build_photon_loss_and_amp_damping_circuit(1.0)
        print(state_b)
        assert result_b.success

        assert not allclose(state_a, state_b)
    

def _build_photon_loss_and_amp_damping_circuit(amp_damp = 0.3, photon_loss_rate = 0.01):
    num_qumodes = 1
    qubits_per_mode = 2
    num_qubits = 1

    qmr = c2qa.QumodeRegister(num_qumodes=num_qumodes, num_qubits_per_qumode=qubits_per_mode)
    qbr = qiskit.QuantumRegister(size=num_qubits)
    circuit = c2qa.CVCircuit(qmr, qbr)
    circuit.cv_initialize(2, qmr[0])
    circuit.x(qbr[0])
    circuit.cv_d(1, qmr[0], duration=100, unit="ns")

    # Initialize phase damping NoiseModel
    noise_model = noise.NoiseModel()
    phase_error = noise.amplitude_damping_error(amp_damp)
    noise_model.add_quantum_error(phase_error, ["x"], [circuit.get_qubit_index(qbr[0])])

    # Initialize PhotonLossNoisePass
    noise_pass = c2qa.kraus.PhotonLossNoisePass(photon_loss_rate=photon_loss_rate, circuit=circuit, time_unit="ns")

    return c2qa.util.simulate(circuit, noise_model=noise_model, noise_passes=noise_pass)


def allclose(a, b) -> bool:
    """Convert SciPy sparse matrices to ndarray and test with Numpy"""

    # If a and b are SciPy sparse matrices, they'll have a "toarray()" function
    if hasattr(a, "toarray"):
        a = a.toarray()

    if hasattr(b, "toarray"):
        b = b.toarray()

    return np.allclose(a, b)


def test_relaxation_noise_pass(capsys):
    with capsys.disabled():
        num_qumodes = 1
        num_qubits_per_qumode = 2
        num_qubits = 1

        qmr = c2qa.QumodeRegister(num_qumodes=num_qumodes, num_qubits_per_qumode=num_qubits_per_qumode)
        qbr = qiskit.QuantumRegister(size=num_qubits)
        circuit = c2qa.CVCircuit(qmr, qbr)

        circuit.cv_initialize(3, qmr[0])

        circuit.cv_c_d(1, qmr[0], qbr[0], duration=100, unit="ns")

        t1s = np.ones(circuit.num_qubits).tolist()
        t2s = np.ones(circuit.num_qubits).tolist()
        noise_pass = RelaxationNoisePass(t1s, t2s)

        filename = "tests/test_relaxation_noise_pass.gif"
        c2qa.animate.animate_wigner(
            circuit,
            animation_segments=200,
            file=filename,
            noise_passes=noise_pass,
        )
        assert Path(filename).is_file()


def test_relaxation_and_photon_loss_noise_passes(capsys):
    with capsys.disabled():
        num_qumodes = 1
        num_qubits_per_qumode = 2
        num_qubits = 1

        qmr = c2qa.QumodeRegister(num_qumodes=num_qumodes, num_qubits_per_qumode=num_qubits_per_qumode)
        qbr = qiskit.QuantumRegister(size=num_qubits)
        circuit = c2qa.CVCircuit(qmr, qbr)

        circuit.cv_initialize(3, qmr[0])

        circuit.cv_c_d(1, qmr[0], qbr[0], duration=100, unit="ns")

        noise_passes = []

        t1s = np.ones(circuit.num_qubits).tolist()
        t2s = np.ones(circuit.num_qubits).tolist()
        noise_passes.append(RelaxationNoisePass(t1s, t2s))

        photon_loss_rate = 0.02
        noise_passes.append(c2qa.kraus.PhotonLossNoisePass(photon_loss_rate=photon_loss_rate, circuit=circuit, time_unit="ns"))

        filename = "tests/test_relaxation_and_photon_loss_noise_passes.gif"
        c2qa.animate.animate_wigner(
            circuit,
            animation_segments=200,
            file=filename,
            noise_passes=noise_passes,
        )
        assert Path(filename).is_file()<|MERGE_RESOLUTION|>--- conflicted
+++ resolved
@@ -273,7 +273,6 @@
         )
 
 
-<<<<<<< HEAD
 def test_photon_loss_instruction(capsys):
     with capsys.disabled():
         num_qumodes = 2
@@ -344,8 +343,6 @@
         assert result.success
 
 
-=======
->>>>>>> f08ea656
 def test_photon_loss_and_phase_damping(capsys):
     with capsys.disabled():
         state_a, result_a = _build_photon_loss_and_amp_damping_circuit(0.0)
