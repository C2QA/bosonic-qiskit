import copy
import warnings

import numpy as np
from qiskit import QuantumCircuit, QuantumRegister
from qiskit.quantum_info.operators.predicates import is_unitary_matrix
import qiskit_aer.library.save_instructions as save

from c2qa.operators import CVOperators
from c2qa.parameterized_unitary_gate import ParameterizedUnitaryGate
from c2qa.qumoderegister import QumodeRegister


class CVCircuit(QuantumCircuit):
    """Extension of QisKit QuantumCircuit to add continuous variable (bosonic) gate support to simulations."""

    def __init__(self, *regs, name: str = None, probe_measure: bool = False):
        """Initialize the registers (at least one must be QumodeRegister) and set the circuit name.

        Args:
            name (str, optional): circuit name. Defaults to None.
            probe_measure (bool, optional): automatically support measurement with probe qubits. Defaults to False.

        Raises:
            ValueError: If no QumodeRegister is provided.
        """
        self.qmregs = []
        self._qubit_regs = []  # This needs to be unique from qregs[] in the superclass

        registers = []

        num_qubits = 0

        for reg in regs:
            if isinstance(reg, QumodeRegister):
                self.qmregs.append(reg)
                registers.append(reg.qreg)
                num_qubits += reg.size
            elif isinstance(reg, QuantumRegister):
                self._qubit_regs.append(reg)
                registers.append(reg)
                num_qubits += reg.size
            else:
                registers.append(reg)

        if len(self.qmregs) == 0:
            raise ValueError("At least one QumodeRegister must be provided.")

        # Support measurement using probe qubits
        self.probe_measure = probe_measure
        if probe_measure:
            self.probe = QuantumRegister(size=num_qubits, name="probe")
            registers.append(self.probe)

        super().__init__(*registers, name=name)

        self.ops = CVOperators()
        self.cv_snapshot_id = 0

    def merge(self, circuit: QuantumCircuit):
        """
        Merge in properties of QisKit QuantumCircuit into this instance.

        Useful if QisKit returned a new instance of QuantumCircuit after
        passing in this instance. Calling merge() can merge the two, keeping
        this instance.

        See https://qiskit.org/documentation/_modules/qiskit/circuit/quantumcircuit.html#QuantumCircuit.copy
        """

        self.qregs = circuit.qregs.copy()
        self.cregs = circuit.cregs.copy()
        self._qubits = circuit._qubits.copy()
        self._ancillas = circuit._ancillas.copy()
        self._clbits = circuit._clbits.copy()
        self._qubit_indices = circuit._qubit_indices.copy()
        self._clbit_indices = circuit._clbit_indices.copy()

        instr_instances = {id(instr): instr for instr, _, __ in circuit._data}

        instr_copies = {id_: instr.copy() for id_, instr in instr_instances.items()}

        self._data = [
            (instr_copies[id(inst)], qargs.copy(), cargs.copy())
            for inst, qargs, cargs in circuit._data
        ]

        self._calibrations = copy.deepcopy(circuit._calibrations)
        self._metadata = copy.deepcopy(circuit._metadata)

    def get_qmr_cutoff(self, qmr_index: int):
        """Return the qumode cutoff at the given index"""
        return self.qmregs[qmr_index].cutoff

    def get_qmr_num_qubits_per_qumode(self, qmr_index: int):
        """Return the number of qubits in the qumode register at the given index"""
        return self.qmregs[qmr_index].num_qubits_per_qumode

    @property
    def qumode_qubits(self):
        """All the qubits representing the qumode registers on the circuit"""
        qubits = []
        for reg in self.qmregs:
            qubits += reg[::]
        return qubits

    @property
    def qumode_qubit_indices(self):
        """A qubit index list of the qubits representing the qumode registers on the circuit"""
        qmodes = self.qumode_qubits
        indices = []

        for index, qubit in enumerate(self.qubits):
            if qubit in qmodes:
                indices.append(index)

        return indices

    @property
    def qumode_qubits_indices_grouped(self):
        """Same as qumode_qubit_indices but it groups qubits representing the same qumode together. Returns a nested list."""
        grouped_indices = []

        # Iterate through all qmregs
        for _, qmreg in enumerate(self.qmregs):
            num_qumodes_in_reg = qmreg.num_qumodes
            num_qubits_per_qumode = qmreg.num_qubits_per_qumode

            qmreg_qubit_indices = []

            # For every qubit in circuit, append index of qubit to list if qubit is in qmreg
            for qubit_index, qubit in enumerate(self.qubits):
                if qubit in qmreg[:]:
                    qmreg_qubit_indices.append(qubit_index)

            # Split list according to no. of qumodes in qmreg
            qmreg_qubit_indices = [
                qmreg_qubit_indices[
                    i * num_qubits_per_qumode : (i + 1) * num_qubits_per_qumode
                ]
                for i in range(num_qumodes_in_reg)
            ]

            # Extend final list
            grouped_indices.extend(qmreg_qubit_indices)

        return grouped_indices

    def get_qubit_index(self, qubit):
        """Return the index of the given Qubit"""
        for i, q in enumerate(self.qubits):
            if q == qubit:
                return i
        return None

    def get_qubit_indices(self, qubits: list):
        """Return the indices of the given Qubits"""
        flat_list = []
        for el in qubits:
            if isinstance(el, list):
                flat_list += el
            else:
                flat_list += [el]

        indices = []
        for i, q in enumerate(self.qubits):
            if q in flat_list:
                indices.append(i)
        return indices

    def get_qmr_index(self, qubit):
        """Return the qumode index for the given qubit. If not found, return -1."""
        for index, qmr in enumerate(self.qmregs):
            if qubit in qmr:
                return index
        raise ValueError(f"Bit {qubit} not found in circuit.")

    @property
    def cv_gate_labels(self):
        """
        All the CV gate names on the current circuit. These will be
        instances of ParameterizedUnitaryGate.
        """
        cv_gates = set()
        for instruction, qargs, cargs in self.data:
            if isinstance(instruction, ParameterizedUnitaryGate):
                cv_gates.add(instruction.label)
        return list(cv_gates)

    def cv_snapshot(self):
        """Wrap the Qiskit QuantumCircuit Snapshot function, giving it a known label for later Wigner function plot generation"""
        self.save_statevector(f"cv_snapshot_{self.cv_snapshot_id}")
        self.cv_snapshot_id += 1

    def add_qubit_register(self, *regs):
        """Add a qubit register to the circuit.

        Args:
            regs (list): List of Registers
        """
        for reg in regs:
            if isinstance(reg, QuantumRegister):
                self._qubit_regs.append(reg)
            else:
                raise ValueError(
                    "Only QuantumRegisters are allowed to be added for now"
                )
        super().add_register(*regs)

    def cv_initialize(self, params, qumodes):
        """Initialize qumode (or qumodes) to a particular state specified by params

        Args:
            params (list or int): If an int, all specified qumodes will be initialized to the Fock state with n=params.
                                  If a list, all specified qumodes will be initialized to a superposition of Fock states,
                                  with ``params[n]`` the complex amplitude of Fock state ``|n>``. The length of params must be less
                                  than or equal to the cutoff.

            qumodes (list): list of qubits representing a single qumode, or list of multiple qumodes

        Raises:
            ValueError: If the Fock state is greater than the cutoff.
        """
        # Qumodes are already represented as arrays of qubits,
        # but if this is an array of arrays, then we are initializing multiple qumodes.
        modes = qumodes
        if not isinstance(qumodes[0], list):
            modes = [qumodes]

        if isinstance(params, int):
            for qumode in modes:
                qumode_index = self.get_qmr_index(qumode[0])

                if params >= self.get_qmr_cutoff(qumode_index):
                    raise ValueError("The given Fock state is greater than the cutoff.")

                value = np.zeros(
                    (self.get_qmr_cutoff(qumode_index),), dtype=np.complex128
                )
                value[params] = 1 + 0j

                super().initialize(value, qumode)
        else:
            for qumode in modes:
                qumode_index = self.get_qmr_index(qumode[0])

                if len(params) > self.get_qmr_cutoff(qumode_index):
                    raise ValueError("len(params) exceeds the cutoff.")

                params = np.array(params) / np.linalg.norm(np.array(params))
                amplitudes = np.zeros(
                    (self.get_qmr_cutoff(qumode_index),), dtype=np.complex128
                )
                for ind in range(len(params)):
                    amplitudes[ind] = complex(params[ind])

                super().initialize(amplitudes, qumode)

    def save_circuit(self, conditional, pershot, label="statevector"):
        """Save the simulator statevector using a qiskit class"""
        return save.save_statevector(
            label=label, conditional=conditional, pershot=pershot
        )

    def cv_r(self, theta, qumode, duration=100, unit="ns"):
        """Phase space rotation gate.

        Args:
            theta (real): rotation
            qumode (list): list of qubits representing qumode
            cutoff (int): qumode cutoff

        Returns:
            Instruction: QisKit instruction
        """
        return self.append(
            ParameterizedUnitaryGate(
                self.ops.r,
                [theta],
                cutoffs=[QumodeRegister.calculate_cutoff(len(qumode))],
                num_qubits=len(qumode),
                label="R",
                duration=duration,
                unit=unit,
            ),
            qargs=qumode,
        )

    def cv_d(self, alpha, qumode, duration=100, unit="ns"):
        """Displacement gate.

        Args:
            alpha (real or complex): displacement
            qumode (list): list of qubits representing qumode
            cutoff (int): qumode cutoff

        Returns:
            Instruction: QisKit instruction
        """
        return self.append(
            ParameterizedUnitaryGate(
                self.ops.d,
                [alpha],
                cutoffs=[QumodeRegister.calculate_cutoff(len(qumode))],
                num_qubits=len(qumode),
                label="D",
                duration=duration,
                unit=unit,
            ),
            qargs=qumode,
        )

    def cv_sq(self, theta, qumode, duration=100, unit="ns"):
        """Squeezing gate.

        Args:
            theta (real or complex): squeeze
            qumode (list): list of qubits representing qumode

        Returns:
            Instruction: QisKit instruction
        """
        return self.append(
            ParameterizedUnitaryGate(
                self.ops.s,
                [theta],
                cutoffs=[QumodeRegister.calculate_cutoff(len(qumode))],
                num_qubits=len(qumode),
                label="S",
                duration=duration,
                unit=unit,
            ),
            qargs=qumode,
        )

    def cv_sq2(self, theta, qumode_a, qumode_b, duration=100, unit="ns"):
        """Two-mode squeezing gate

        Args:
            theta (real or complex): squeeze
            qumode_a (list): list of qubits representing first qumode
            qumode_b (list): list of qubits representing second qumode

        Returns:
            Instruction: QisKit instruction
        """
        return self.append(
            ParameterizedUnitaryGate(
                self.ops.s2,
                [theta],
                cutoffs=[
                    QumodeRegister.calculate_cutoff(len(qumode_a)),
                    QumodeRegister.calculate_cutoff(len(qumode_b)),
                ],
                num_qubits=len(qumode_a) + len(qumode_b),
                label="S2",
                duration=duration,
                unit=unit,
            ),
            qargs=qumode_a + qumode_b,
        )

    def cv_sq3(self, theta, qumode_a, qumode_b, qumode_c, duration=100, unit="ns"):
        """Three-mode squeezing gate

        Args:
            theta (real or complex): squeeze
            qumode_a (list): list of qubits representing first qumode
            qumode_b (list): list of qubits representing second qumode
            qumode_c (list): list of qubits representing third qumode

        Returns:
            Instruction: QisKit instruction
        """
        return self.append(
            ParameterizedUnitaryGate(
                self.ops.s3,
                [theta],
                cutoffs=[
                    QumodeRegister.calculate_cutoff(len(qumode_a)),
                    QumodeRegister.calculate_cutoff(len(qumode_b)),
                    QumodeRegister.calculate_cutoff(len(qumode_c)),
                ],
                num_qubits=len(qumode_a) + len(qumode_b) + len(qumode_c),
                label="S3",
                duration=duration,
                unit=unit,
            ),
            qargs=qumode_a + qumode_b + qumode_c,
        )

    def cv_bs(self, theta, qumode_a, qumode_b, duration=100, unit="ns"):
        """Two-mode beam splitter gate.

        Args:
            theta (real or complex): beamsplitter phase
            qumode_a (list): list of qubits representing first qumode
            qumode_b (list): list of qubits representing second qumode

        Returns:
            Instruction: QisKit instruction
        """
        return self.append(
            ParameterizedUnitaryGate(
                self.ops.bs,
                [theta],
                cutoffs=[
                    QumodeRegister.calculate_cutoff(len(qumode_a)),
                    QumodeRegister.calculate_cutoff(len(qumode_b)),
                ],
                num_qubits=len(qumode_a) + len(qumode_b),
                label="BS",
                duration=duration,
                unit=unit,
            ),
            qargs=qumode_a + qumode_b,
        )

    def cv_c_r(self, theta, qumode, qubit, duration=100, unit="ns"):
        """Qubit dependent phase-space rotation gate (i.e., dispersive interaction).

        Args:
            theta (real): phase
            qumode_a (list): list of qubits representing qumode
            qubit_ancilla (qubit): QisKit control qubit

        Returns:
            Instruction: QisKit instruction
        """
        self.append(
            ParameterizedUnitaryGate(
                self.ops.cr,
                [theta],
                cutoffs=[QumodeRegister.calculate_cutoff(len(qumode))],
                num_qubits=len(qumode) + 1,
                label="cR",
                duration=duration,
                unit=unit,
            ),
            qargs=qumode + [qubit],
        )

    def cv_c_rx(self, theta, qumode, qubit, duration=100, unit="ns"):
        """Qubit dependent phase-space rotation around sigma^x gate.

        Args:
            theta (real): phase
            qumode_a (list): list of qubits representing qumode
            qubit_ancilla (qubit): QisKit control qubit

        Returns:
            Instruction: QisKit instruction
        """
        return self.append(
            ParameterizedUnitaryGate(
                self.ops.crx,
                [theta],
                cutoffs=[QumodeRegister.calculate_cutoff(len(qumode))],
                num_qubits=len(qumode) + 1,
                label="cRX",
                duration=duration,
                unit=unit,
            ),
            qargs=qumode + [qubit],
        )

    def cv_c_ry(self, theta, qumode, qubit, duration=100, unit="ns"):
        """Qubit dependent phase-space rotation around sigma^y gate.

        Args:
            theta (real): phase
            qumode_a (list): list of qubits representing qumode
            qubit_ancilla (qubit): QisKit control qubit

        Returns:
            Instruction: QisKit instruction
        """
        return self.append(
            ParameterizedUnitaryGate(
                self.ops.cry,
                [theta],
                cutoffs=[QumodeRegister.calculate_cutoff(len(qumode))],
                num_qubits=len(qumode) + 1,
                label="cRY",
                duration=duration,
                unit=unit,
            ),
            qargs=qumode + [qubit],
        )

    def cv_c_d(self, theta, qumode, qubit, beta=None, duration=100, unit="ns"):
        """Conditional displacement gate.

        Args:
            theta (real): displacement
            qumode (list): list of qubits representing qumode
            qubit (Qubit): control qubit
            beta (real): By default is None, and qumode will be displaced by alpha and -alpha for qubit
            state 0 and 1, respectively. If specified, qumode will be displaced by alpha and beta for qubit state 0 and 1.

        Returns:
            Instruction: QisKit instruction
        """
        if beta is None:
            beta = -theta

        return self.append(
            ParameterizedUnitaryGate(
                self.ops.cd,
                [theta, beta],
                cutoffs=[QumodeRegister.calculate_cutoff(len(qumode))],
                num_qubits=len(qumode) + 1,
                label="cD",
                duration=duration,
                unit=unit,
            ),
            qargs=qumode + [qubit],
        )

    def cv_ecd(self, theta, qumode, qubit, duration=100, unit="ns"):
        """Echoed controlled displacement gate.

        Args:
            theta (real): displacement
            qumode (list): list of qubits representing qumode

        Returns:
            Instruction: QisKit instruction
        """
        return self.append(
            ParameterizedUnitaryGate(
                self.ops.ecd,
                [theta],
                cutoffs=[QumodeRegister.calculate_cutoff(len(qumode))],
                num_qubits=len(qumode) + 1,
                label="ECD",
                duration=duration,
                unit=unit,
            ),
            qargs=qumode + [qubit],
        )

    def cv_c_bs(self, theta, qumode_a, qumode_b, qubit, duration=100, unit="ns"):
        """Controlled phase two-mode beam splitter

        Args:
            theta (real or complex): phase
            qubit_ancilla (Qubit): QisKit control Qubit
            qumode_a (list): list of qubits representing first qumode
            qumode_b (list): list of qubits representing second qumode

        Returns:
            Instruction: QisKit instruction
        """
        self.append(
            ParameterizedUnitaryGate(
                self.ops.cbs,
                [theta],
                cutoffs=[
                    QumodeRegister.calculate_cutoff(len(qumode_a)),
                    QumodeRegister.calculate_cutoff(len(qumode_b)),
                ],
                num_qubits=len(qumode_a) + len(qumode_b) + 1,
                label="cBS",
                duration=duration,
                unit=unit,
            ),
            qargs=qumode_a + qumode_b + [qubit],
        )

    def cv_c_schwinger(
        self, params, qumode_a, qumode_b, qubit, duration=100, unit="ns"
    ):
        """General form of a controlled 'Schwinger' gate, containing both the controlled phase beamsplitter
        and pairs of controlled phase space rotations as special cases.

        It has the form exp(-i*beta*(n1_hat.sigma)(n2_hat.S)),
        where ni_hat = sin(theta_i)*cos(phi_i) + sin(theta_i)*sin(phi_i) + cos(theta_i).
        sigma = [sigmax, sigmay, sigmaz] is the vector of Pauli operators, and
        S = [Sx, Sy, Sz] is a vector of Schwinger boson operators,

        Sx = (a*bdag + adag*b)/2
        Sy = (a*bdag - adag*b)/2i
        Sz = (bdag*b - adag*a)/2,

        obeying the commutation relations [Sj, Sk] = i*epsilon_{ijk}*Sz, where epsilon_{ijk} is the Levi-Civita tensor.

        Args:
            params (real): [beta, theta_1, phi_1, theta_2, phi_2]
            qubit_ancilla (Qubit): QisKit control Qubit
            qumode_a (list): list of qubits representing first qumode
            qumode_b (list): list of qubits representing second qumode

        Returns:
            Instruction: QisKit instruction
        """
        self.append(
            ParameterizedUnitaryGate(
                self.ops.cschwinger,
                params,
                cutoffs=[
                    QumodeRegister.calculate_cutoff(len(qumode_a)),
                    QumodeRegister.calculate_cutoff(len(qumode_b)),
                ],
                num_qubits=len(qumode_a) + len(qumode_b) + 1,
                label="cSchw",
                duration=duration,
                unit=unit,
                discretized_param_indices=[0],
            ),
            qargs=qumode_a + qumode_b + [qubit],
        )

    def cv_snap(self, theta, n, qumode, qubit=None, duration=100, unit="ns"):
        """SNAP (Selective Number-dependent Arbitrary Phase) gate. If no qubit is passed,
        then phases are applied to each qumode Fock state specified in theta and n (without
        explicit rotation of the qubit). If a qubit is passed, the phase will be multiplied by
        sigma_z-dependent geometric phase (akin to the implementation of the SNAP gate
        as described in Heeres et al, PRL (2015).

        Args:
            theta (real or list[real]): phase
            n (integer or list[integer]): Fock state in which the mode should acquire the phase
            qumode (list): list of qubits representing qumode
            qubit (Qubit): control qubit. If no qubit is passed, the gate will implement for sigma^z = +1.

        Returns:
            Instruction: QisKit instruction
        """
        cutoff = QumodeRegister.calculate_cutoff(len(qumode))
        if isinstance(n, int):
            if n > cutoff:
                ValueError("Fock state specified by n exceeds the cutoff.")
            if qubit is None:
                self.append(
                    ParameterizedUnitaryGate(
                        self.ops.snap,
                        [theta, n],
                        cutoffs=[cutoff],
                        num_qubits=len(qumode),
                        label="SNAP",
                        duration=duration,
                        unit=unit,
                    ),
                    qargs=qumode,
                )
            else:
                self.append(
                    ParameterizedUnitaryGate(
                        self.ops.csnap,
                        [theta, n],
                        cutoffs=[cutoff],
                        num_qubits=len(qumode) + 1,
                        label="cSNAP",
                        duration=duration,
                        unit=unit,
                    ),
                    qargs=qumode + [qubit],
                )
        elif isinstance(n, list) and isinstance(theta, list):
            if qubit is None:
                self.append(
                    ParameterizedUnitaryGate(
                        self.ops.multisnap,
                        theta + n,
                        cutoffs=[cutoff],
                        num_qubits=len(qumode),
                        label="SNAP",
                        duration=duration,
                        unit=unit,
                    ),
                    qargs=qumode,
                )
            else:
                self.append(
                    ParameterizedUnitaryGate(
                        self.ops.multicsnap,
                        theta + n,
                        cutoffs=[cutoff],
                        num_qubits=len(qumode) + 1,
                        label="cSNAP",
                        duration=duration,
                        unit=unit,
                    ),
                    qargs=qumode + [qubit],
                )
        else:
            raise ValueError(
                "if theta is passed as a list, then n must also be a list of equal length (and vice versa)."
            )

    # def cv_c_sqr(self, theta, n, qumode, qubit, duration=100, unit="ns"):
    #     """TODO"""

    # def cv_multisnap(self, thetas, ns, qumode, duration=1, unit="us"):
    #     params = thetas + ns
    #     self.append(
    #         ParameterizedUnitaryGate(
    #             self.ops.multisnap, params, num_qubits=len(qumode), label="mSNAP", duration=duration, unit=unit
    #         ),
    #         qargs=qumode,
    #     )

    def cv_c_pnr(self, max, qumode, qubit, duration=100, unit="ns"):
        """PNR (Photon number readout) TODO: Needs comments/explanation/citation!
        Args:
            max (int): the period of the mapping
            qumode (list): list of qubits representing qumode
            qubit (Qubit): control qubit.
        Returns:
            Instruction: QisKit instruction
        """
        self.append(
            ParameterizedUnitaryGate(
                self.ops.pnr,
                [max],
                cutoffs=[QumodeRegister.calculate_cutoff(len(qumode))],
                num_qubits=len(qumode) + 1,
                label="c_pnr",
                duration=duration,
                unit=unit,
            ),
            qargs=qumode + [qubit],
        )

    def cv_eswap(self, theta, qumode_a, qumode_b, duration=100, unit="ns"):
        """Exponential SWAP gate.

        Args:
            theta (real): phase
            qumode_a (list): list of qubits representing qumode
            qumode_b (list): list of qubits representing qumode

        Returns:
            Instruction: QisKit instruction
        """
        self.append(
            ParameterizedUnitaryGate(
                self.ops.eswap,
                [theta],
                cutoffs=[
                    QumodeRegister.calculate_cutoff(len(qumode_a)),
                    QumodeRegister.calculate_cutoff(len(qumode_b)),
                ],
                num_qubits=len(qumode_a) + len(qumode_b),
                label="eSWAP",
                duration=duration,
                unit=unit,
            ),
            qargs=qumode_a + qumode_b,
        )

    def cv_c_sq(self, theta, qumode, qubit, duration=100, unit="ns"):
        """Conditional squeezing gate.

        Args:
            theta (real or complex): squeezing ampltiude
            qumode (list): list of qubits representing qumode
            qubit (Qubit): control Qubit

        Returns:
            Instruction: QisKit instruction
        """
        return self.append(
            ParameterizedUnitaryGate(
                self.ops.csq,
                [theta],
                cutoffs=[QumodeRegister.calculate_cutoff(len(qumode))],
                num_qubits=len(qumode) + 1,
                label="cS",
                duration=duration,
                unit=unit,
            ),
            qargs=qumode + [qubit],
        )

    def cv_testqubitorderf(self, phi, qubit_1, qubit_2, duration=100, unit="ns"):
        return self.append(
            ParameterizedUnitaryGate(
                self.ops.testqubitorderf,
                [phi],
                label="testqubitorderf",
                cutoffs=[],
                num_qubits=2,
                duration=duration,
                unit=unit,
            ),
            qargs=[qubit_1] + [qubit_2],
        )

    def cv_sum(self, scale, qumode_a, qumode_b, duration=100, unit="ns"):
        """Two-mode sum gate.

        Args:
            scale (real): arbitrary real scale factor
            qumode_a (list): list of qubits representing qumode
            qumode_b (list): list of qubits representing qumode

        Returns:
            Instruction: QisKit instruction
        """
        return self.append(
            ParameterizedUnitaryGate(
                self.ops.sum,
                [scale],
                cutoffs=[
                    QumodeRegister.calculate_cutoff(len(qumode_a)),
                    QumodeRegister.calculate_cutoff(len(qumode_b)),
                ],
                num_qubits=len(qumode_a) + len(qumode_b),
                label="sum",
                duration=duration,
                unit=unit,
            ),
            qargs=qumode_a + qumode_b,
        )

    def cv_c_sum(self, scale, qumode_a, qumode_b, qubit, duration=100, unit="ns"):
        """Conditional two-mode sum gate.

        Args:
            scale (real): arbitrary real scale factor
            qumode_a (list): list of qubits representing qumode
            qumode_b (list): list of qubits representing qumode
            qubit (Qubit): control Qubit

        Returns:
            Instruction: QisKit instruction
        """
        return self.append(
            ParameterizedUnitaryGate(
                self.ops.csum,
                [scale],
                cutoffs=[
                    QumodeRegister.calculate_cutoff(len(qumode_a)),
                    QumodeRegister.calculate_cutoff(len(qumode_b)),
                ],
                num_qubits=len(qumode_a) + len(qumode_b) + 1,
                label="cSum",
                duration=duration,
                unit=unit,
            ),
            qargs=qumode_a + qumode_b + [qubit],
        )

<<<<<<< HEAD
    def cv_jc(self, theta, phi, qumode, qubit, duration=100, unit="ns"):
        """Jaynes-Cummings gate

        Args:
            theta (real): [0, 2pi)
            phi (real): [0, 2pi)
            qumode (list): list of qubits representing qumode

        Returns:
            Instruction: QisKit instruction
        """
        return self.append(
            ParameterizedUnitaryGate(
                self.ops.jc,
                [theta, phi],
                cutoffs=[
                    QumodeRegister.calculate_cutoff(len(qumode)),
                ],
                num_qubits=len(qumode) + 1,
                label="jc",
=======
    def cv_rb(self, theta, qumode, qubit, duration=100, unit="ns"):
        """Rabi interaction gate

        Args:
            theta (real): arbitrary scale factor

        Returns:
            csc_matrix: operator matrix
        """
        return self.append(
            ParameterizedUnitaryGate(
                self.ops.rb,
                [theta],
                cutoffs=[QumodeRegister.calculate_cutoff(len(qumode))],
                num_qubits=len(qumode) + 1,
                label="rb",
>>>>>>> 5d50defd
                duration=duration,
                unit=unit,
            ),
            qargs=qumode + [qubit],
<<<<<<< HEAD
        ) 

    def cv_ajc(self, theta, phi, qumode, qubit, duration=100, unit="ns"):
        """Anti-Jaynes-Cummings gate

        Args:
            theta (real): [0, 2pi)
            phi (real): [0, 2pi)
            qumode (list): list of qubits representing qumode

        Returns:
            Instruction: QisKit instruction
        """
        return self.append(
            ParameterizedUnitaryGate(
                self.ops.ajc,
                [theta, phi],
                cutoffs=[
                    QumodeRegister.calculate_cutoff(len(qumode)),
                ],
                num_qubits=len(qumode) + 1,
                label="ajc",
                duration=duration,
                unit=unit,
            ),
            qargs=qumode + [qubit],
        ) 
=======
        )
>>>>>>> 5d50defd

    def measure_z(self, qubit, cbit, duration=100, unit="ns"):
        """Measure qubit in z using probe qubits

        Args:
            qubit (Qubit): QisKit qubit to measure
            cbit (ClassicalBit): QisKit classical bit to measure into

        Returns:
            Instruction: QisKit measure instruction
        """
        if not self.probe_measure:
            warnings.warn(
                "Probe qubits not in use, set probe_measure to True for measure support.",
                UserWarning,
            )

        return super.measure(qubit, cbit)

    def measure_y(self, qubit, cbit):
        """Measure qubit in y using probe qubits

        Args:
            qubit (Qubit): QisKit qubit to measure
            cbit (ClassicalBit): QisKit classical bit to measure into

        Returns:
            Instruction: QisKit measure instruction
        """
        if not self.probe_measure:
            warnings.warn(
                "Probe qubits not in use, set probe_measure to True for measure support.",
                UserWarning,
            )

        self.sdg(qubit)
        self.h(qubit)
        return self.measure(qubit, cbit)

    def measure_x(self, qubit, cbit):
        """Measure qubit in x using probe qubits

        Args:
            qubit (Qubit): QisKit qubit to measure
            cbit (ClassicalBit): QisKit classical bit to measure into

        Returns:
            Instruction: QisKit measure instruction
        """
        if not self.probe_measure:
            warnings.warn(
                "Probe qubits not in use, set probe_measure to True for measure support.",
                UserWarning,
            )

        self.h(qubit)
        return self.measure(qubit, cbit)

    def cv_measure(self, qubit_qumode_list, cbit_list):
        """Measure Qumodes and Qubits in qubit_qumode_list and map onto
        classical bits specified in cbit_list.

        Args:
            qubit_qumode_list(List): List of individual Qubits and Qumodes
                (i.e., indexed elements of QubitRegisters and QumodeRegisters)
            cbit_list (List): List of classical bits to map measurements onto.
                Note: Measurement of qumodes requires log(c) classical bits,
                where c is the cutoff.
                If len(cbit_list) is greater than the required number of
                classical bits, excess will be ignored. If len(cbit_list) is
                insufficient, an error will be thrown.

        Returns:
            Instruction: QisKit measure instruction
        """

        # Flattens the list (if necessary)
        flat_list = []
        for el in qubit_qumode_list:
            if isinstance(el, list):
                flat_list += el
            else:
                flat_list += [el]

        # Check to see if too many classical registers were passed in.
        # If not, only use those needed (starting with least significant bit).
        # This piece is useful so that the user doesn't need to think about
        # how many bits are needed to read out a list of qumodes, qubits, etc.
        if len(flat_list) < len(cbit_list):
            self.measure(flat_list, cbit_list[0 : len(flat_list)])
        else:
            self.measure(flat_list, cbit_list)

    def cv_delay(self, duration, qumode, unit="ns"):
        """CV_delay. Implements an identity gate of the specified duration.
        This is particularly useful for the implementation of a noise pass.

        Args:
            duration (real): duration of delay gate
            qumode (list): list of qubits representing qumode

        Returns:
            Instruction: QisKit instruction
        """
        return self.append(
            ParameterizedUnitaryGate(
                self.ops.get_eye,
                [],
                cutoffs=[QumodeRegister.calculate_cutoff(len(qumode))],
                num_qubits=len(qumode),
                label="cv_delay(" + str(duration) + " " + unit + ")",
                duration=duration,
                unit=unit,
            ),
            qargs=qumode,
        )

    def cv_c_multiboson_sampling(self, max, qumode, qubit, duration=1, unit="us"):
        """SNAP (Selective Number-dependent Arbitrary Phase) gates for multiboson sampling.
        Args:
            max (int): the period of the mapping
            qumode (list): list of qubits representing qumode
            qubit (Qubit): control qubit.
        Returns:
            Instruction: QisKit instruction
        """
        self.append(
            ParameterizedUnitaryGate(
                self.ops.c_multiboson_sampling,
                [max],
                cutoffs=[QumodeRegister.calculate_cutoff(len(qumode))],
                num_qubits=len(qumode) + 1,
                label="c_multiboson_sampling",
                duration=duration,
                unit=unit,
            ),
            qargs=qumode + [qubit],
        )

    def cv_gate_from_matrix(
        self,
        matrix,
        qumodes=[],
        qubits=[],
        duration=100,
        unit="ns",
        label: str = "cv_gate_from_matrix",
    ):
        """Converts matrix to gate. Note that if you choose to input some complex gate that would typically be physically
        implemented by multiple successive gate operations, PhotonLossNoisePass, simulate(discretize=True), and animate may
        not be applied in a way that is physical.

        Args:
            matrix (np.array/nested list): Matrix for conversion into gate
            qumodes (QumodeRegister/list): Qumodes initialized by QumodeRegister
            qubits (QuantumRegister/list): Qubits initialized by QuantumRegister

        Returns:
            Instruction: QisKit instruction
        """
        # If multiple qubits are given, slice to get list of qubits. Otherwise, encase QuantumRegister for single qubit in list.
        try:
            qubits = qubits[:]
        except:
            qubits = [qubits]

        # Slice QumodeRegister to get list of qumodes
        if isinstance(qumodes, QumodeRegister):
            qumodes = qumodes[:]

        # Convert matrix to np.ndarray so that we can compute error flags easier
        matrix = np.array(matrix)

        ## Error flags
        # Matrix needs to be square
        n, m = matrix.shape
        if n != m:
            raise ValueError("Matrix given is not square")

        # Determine if input matrix is same dimension as input qumodes+qubits
        if n != 2 ** (len(qumodes) + len(qubits)):
            raise ValueError("Matrix is of different dimension from qumodes + qubits")

        # Checks if input matrix is unitary
        if not is_unitary_matrix(matrix):
            raise ValueError("The mapping provided is not unitary!")

        # Make sure that np.ndarray doesn't get fed into PUG
        if isinstance(matrix, np.ndarray):
            matrix = matrix.tolist()

        # TODO Is it safe to ignore cutoff, assuming provided matrix is correct?
        cutoffs = []
        # for qumode in qumodes:
        #     cutoffs.append(QumodeRegister.calculate_cutoff(len(qumode)))

        # return self.append(
        #     ParameterizedUnitaryGate(
        #         self.ops.gate_from_matrix,
        #         [matrix],
        #         cutoffs=cutoffs,
        #         num_qubits=len(qumodes) + len(qubits),
        #         label=label,
        #         duration=duration,
        #         unit=unit
        #     ),
        #     qargs=qumodes + qubits,
        # )
        return self.unitary(matrix, qubits=qumodes + qubits, label=label)<|MERGE_RESOLUTION|>--- conflicted
+++ resolved
@@ -843,7 +843,6 @@
             qargs=qumode_a + qumode_b + [qubit],
         )
 
-<<<<<<< HEAD
     def cv_jc(self, theta, phi, qumode, qubit, duration=100, unit="ns"):
         """Jaynes-Cummings gate
 
@@ -864,30 +863,11 @@
                 ],
                 num_qubits=len(qumode) + 1,
                 label="jc",
-=======
-    def cv_rb(self, theta, qumode, qubit, duration=100, unit="ns"):
-        """Rabi interaction gate
-
-        Args:
-            theta (real): arbitrary scale factor
-
-        Returns:
-            csc_matrix: operator matrix
-        """
-        return self.append(
-            ParameterizedUnitaryGate(
-                self.ops.rb,
-                [theta],
-                cutoffs=[QumodeRegister.calculate_cutoff(len(qumode))],
-                num_qubits=len(qumode) + 1,
-                label="rb",
->>>>>>> 5d50defd
                 duration=duration,
                 unit=unit,
             ),
             qargs=qumode + [qubit],
-<<<<<<< HEAD
-        ) 
+        )
 
     def cv_ajc(self, theta, phi, qumode, qubit, duration=100, unit="ns"):
         """Anti-Jaynes-Cummings gate
@@ -913,10 +893,29 @@
                 unit=unit,
             ),
             qargs=qumode + [qubit],
-        ) 
-=======
-        )
->>>>>>> 5d50defd
+        )
+
+    def cv_rb(self, theta, qumode, qubit, duration=100, unit="ns"):
+        """Rabi interaction gate
+
+        Args:
+            theta (real): arbitrary scale factor
+
+        Returns:
+            csc_matrix: operator matrix
+        """
+        return self.append(
+            ParameterizedUnitaryGate(
+                self.ops.rb,
+                [theta],
+                cutoffs=[QumodeRegister.calculate_cutoff(len(qumode))],
+                num_qubits=len(qumode) + 1,
+                label="rb",
+                duration=duration,
+                unit=unit,
+            ),
+            qargs=qumode + [qubit],
+        )
 
     def measure_z(self, qubit, cbit, duration=100, unit="ns"):
         """Measure qubit in z using probe qubits
