--- conflicted
+++ resolved
@@ -860,11 +860,7 @@
             qargs=qumode + [qubit],
         )
 
-<<<<<<< HEAD
-    def cv_gate_from_matrix(self, matrix, qumodes=[], qubits=[], duration=100, unit="ns", label="gate_from_matrix"):
-=======
     def cv_gate_from_matrix(self, matrix, qumodes=[], qubits=[], duration=100, unit="ns", label:str="gate_from_matrix"):
->>>>>>> f354742d
         """Converts matrix to gate. Note that if you choose to input some complex gate that would typically be physically 
         implemented by multiple successive gate operations, PhotonLossNoisePass, simulate(discretize=True), and animate may 
         not be applied in a way that is physical.
@@ -915,9 +911,6 @@
 
         return self.append(
             ParameterizedUnitaryGate(
-<<<<<<< HEAD
-                self.ops.gate_from_matrix, [matrix], num_qubits=len(qumodes) + len(qubits), label=label, duration=duration, unit=unit
-=======
                 self.ops.gate_from_matrix, 
                 [matrix], 
                 cutoffs=cutoffs,
@@ -925,7 +918,6 @@
                 label=label, 
                 duration=duration, 
                 unit=unit
->>>>>>> f354742d
             ),
             qargs=qumodes + qubits,
         )