--- conflicted
+++ resolved
@@ -546,37 +546,44 @@
 
         return scipy.sparse.linalg.expm(arg)
 
-<<<<<<< HEAD
     def jc(self, theta, phi, cutoff):
         """Jaynes-Cummings gate
-        
+
         Args:
             theta (real): [0, 2pi)
             phi (real): [0, 2pi)
-            
-        Returns:
-            csc_matrix: operator matrix
-        """
-        arg = numpy.exp(1j * phi) * scipy.sparse.kron(sigma_minus, self.get_a_dag(cutoff))
+
+        Returns:
+            csc_matrix: operator matrix
+        """
+        # TODO -- verify use of scipy.sparse.kron vs Table III.3 from https://arxiv.org/pdf/2407.10381
+        arg = numpy.exp(1j * phi) * scipy.sparse.kron(
+            sigma_minus, self.get_a_dag(cutoff)
+        )
         arg += numpy.exp(-1j * phi) * scipy.sparse.kron(sigma_plus, self.get_a(cutoff))
         arg = -1j * theta * arg
 
         return scipy.sparse.linalg.expm(arg)
-    
+
     def ajc(self, theta, phi, cutoff):
         """Anti-Jaynes-Cummings gate
-        
+
         Args:
             theta (real): [0, 2pi)
             phi (real): [0, 2pi)
-            
-        Returns:
-            csc_matrix: operator matrix
-        """
-        arg = numpy.exp(1j * phi) * scipy.sparse.kron(sigma_plus, self.get_a_dag(cutoff))
+
+        Returns:
+            csc_matrix: operator matrix
+        """
+        # TODO -- verify use of scipy.sparse.kron vs Table III.3 from https://arxiv.org/pdf/2407.10381
+        arg = numpy.exp(1j * phi) * scipy.sparse.kron(
+            sigma_plus, self.get_a_dag(cutoff)
+        )
         arg += numpy.exp(-1j * phi) * scipy.sparse.kron(sigma_minus, self.get_a(cutoff))
         arg = -1j * theta * arg
-=======
+
+        return scipy.sparse.linalg.expm(arg)
+
     def rb(self, theta, cutoff):
         """Rabi interaction gate
 
@@ -594,6 +601,5 @@
                 + numpy.conjugate(theta) * self.get_a(cutoff)
             ),
         )
->>>>>>> 5d50defd
 
         return scipy.sparse.linalg.expm(arg)