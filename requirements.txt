--- conflicted
+++ resolved
@@ -4,8 +4,5 @@
 
 # For drawing circuits, state vectors, Wigner function plots
 matplotlib==3.7.3
-<<<<<<< HEAD
-=======
 wheel==0.41.2
->>>>>>> 6d149051
 pylatexenc==2.10